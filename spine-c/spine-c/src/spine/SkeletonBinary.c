/******************************************************************************
 * Spine Runtimes License Agreement
 * Last updated July 28, 2023. Replaces all prior versions.
 *
 * Copyright (c) 2013-2023, Esoteric Software LLC
 *
 * Integration of the Spine Runtimes into software or otherwise creating
 * derivative works of the Spine Runtimes is permitted under the terms and
 * conditions of Section 2 of the Spine Editor License Agreement:
 * http://esotericsoftware.com/spine-editor-license
 *
 * Otherwise, it is permitted to integrate the Spine Runtimes into software or
 * otherwise create derivative works of the Spine Runtimes (collectively,
 * "Products"), provided that each user of the Products must obtain their own
 * Spine Editor license and redistribution of the Products in any form must
 * include this license and copyright notice.
 *
 * THE SPINE RUNTIMES ARE PROVIDED BY ESOTERIC SOFTWARE LLC "AS IS" AND ANY
 * EXPRESS OR IMPLIED WARRANTIES, INCLUDING, BUT NOT LIMITED TO, THE IMPLIED
 * WARRANTIES OF MERCHANTABILITY AND FITNESS FOR A PARTICULAR PURPOSE ARE
 * DISCLAIMED. IN NO EVENT SHALL ESOTERIC SOFTWARE LLC BE LIABLE FOR ANY
 * DIRECT, INDIRECT, INCIDENTAL, SPECIAL, EXEMPLARY, OR CONSEQUENTIAL DAMAGES
 * (INCLUDING, BUT NOT LIMITED TO, PROCUREMENT OF SUBSTITUTE GOODS OR SERVICES,
 * BUSINESS INTERRUPTION, OR LOSS OF USE, DATA, OR PROFITS) HOWEVER CAUSED AND
 * ON ANY THEORY OF LIABILITY, WHETHER IN CONTRACT, STRICT LIABILITY, OR TORT
 * (INCLUDING NEGLIGENCE OR OTHERWISE) ARISING IN ANY WAY OUT OF THE USE OF THE
 * SPINE RUNTIMES, EVEN IF ADVISED OF THE POSSIBILITY OF SUCH DAMAGE.
 *****************************************************************************/

#include <spine/Animation.h>
#include <spine/Array.h>
#include <spine/AtlasAttachmentLoader.h>
#include <spine/SkeletonBinary.h>
#include <spine/extension.h>
#include <spine/Version.h>
#include <stdio.h>

typedef struct {
	const unsigned char *cursor;
	const unsigned char *end;
} _dataInput;

typedef struct {
	const char *parent;
	int skinIndex;
	int slotIndex;
	spMeshAttachment *mesh;
	int inheritTimeline;
} _spLinkedMesh;

typedef struct {
	spSkeletonBinary super;
	int ownsLoader;

	int linkedMeshCount;
	int linkedMeshCapacity;
	_spLinkedMesh *linkedMeshes;
} _spSkeletonBinary;

static int string_lastIndexOf(const char *str, char needle) {
	if (!str) return -1;
	int lastIndex = -1;
	for (int i = 0; str[i] != '\0'; i++) {
		if (str[i] == needle) {
			lastIndex = i;
		}
	}
	return lastIndex;
}

static char *string_substring(const char *str, int start, int end) {
	if (str == NULL || start > end || start < 0) {
		return NULL;
	}

	int len = end - start;
	char *substr = MALLOC(char, len + 1);
	if (substr == NULL) {
		return NULL;
	}

	strncpy(substr, str + start, len);
	substr[len] = '\0';

	return substr;
}


static int string_starts_with(const char *str, const char *needle) {
	int lenStr, lenNeedle, i;
	if (!str) return 0;
	lenStr = strlen(str);
	lenNeedle = strlen(needle);
	if (lenStr < lenNeedle) return 0;
	for (i = 0; i < lenNeedle; i++) {
		if (str[i] != needle[i]) return 0;
	}
	return -1;
}

static char *string_copy(const char *str) {
	if (str == NULL) return NULL;
	int len = strlen(str);
<<<<<<< HEAD
	char *tmp = (char *)malloc(len + 1);
=======
	char *tmp = (char *) malloc(len + 1);
>>>>>>> d0da762d
	strncpy(tmp, str, len);
	tmp[len] = '\0';
	return tmp;
}

spSkeletonBinary *spSkeletonBinary_createWithLoader(spAttachmentLoader *attachmentLoader) {
	spSkeletonBinary *self = SUPER(NEW(_spSkeletonBinary));
	self->scale = 1;
	self->attachmentLoader = attachmentLoader;
	return self;
}

spSkeletonBinary *spSkeletonBinary_create(spAtlas *atlas) {
	spAtlasAttachmentLoader *attachmentLoader = spAtlasAttachmentLoader_create(atlas);
	spSkeletonBinary *self = spSkeletonBinary_createWithLoader(SUPER(attachmentLoader));
	SUB_CAST(_spSkeletonBinary, self)->ownsLoader = 1;
	return self;
}

void spSkeletonBinary_dispose(spSkeletonBinary *self) {
	_spSkeletonBinary *internal = SUB_CAST(_spSkeletonBinary, self);
	if (internal->ownsLoader) spAttachmentLoader_dispose(self->attachmentLoader);
	FREE(internal->linkedMeshes);
	FREE(self->error);
	FREE(self);
}

void _spSkeletonBinary_setError(spSkeletonBinary *self, const char *value1, const char *value2) {
	char message[256];
	int length;
	FREE(self->error);
	strcpy(message, value1);
	length = (int) strlen(value1);
	if (value2) strncat(message + length, value2, 255 - length);
	MALLOC_STR(self->error, message);
}

static unsigned char readByte(_dataInput *input) {
	return *input->cursor++;
}

static signed char readSByte(_dataInput *input) {
	return (signed char) readByte(input);
}

static int readBoolean(_dataInput *input) {
	return readByte(input) != 0;
}

static int readInt(_dataInput *input) {
	uint32_t result = readByte(input);
	result <<= 8;
	result |= readByte(input);
	result <<= 8;
	result |= readByte(input);
	result <<= 8;
	result |= readByte(input);
	return (int) result;
}

static int readVarint(_dataInput *input, int /*bool*/ optimizePositive) {
	unsigned char b = readByte(input);
	int32_t value = b & 0x7F;
	if (b & 0x80) {
		b = readByte(input);
		value |= (b & 0x7F) << 7;
		if (b & 0x80) {
			b = readByte(input);
			value |= (b & 0x7F) << 14;
			if (b & 0x80) {
				b = readByte(input);
				value |= (b & 0x7F) << 21;
				if (b & 0x80) value |= (readByte(input) & 0x7F) << 28;
			}
		}
	}
	if (!optimizePositive) value = (((unsigned int) value >> 1) ^ -(value & 1));
	return value;
}

float readFloat(_dataInput *input) {
	union {
		int intValue;
		float floatValue;
	} intToFloat;
	intToFloat.intValue = readInt(input);
	return intToFloat.floatValue;
}

char *readString(_dataInput *input) {
	int length = readVarint(input, 1);
	char *string;
	if (length == 0) return NULL;
	string = MALLOC(char, length);
	memcpy(string, input->cursor, length - 1);
	input->cursor += length - 1;
	string[length - 1] = '\0';
	return string;
}

static char *readStringRef(_dataInput *input, spSkeletonData *skeletonData) {
	int index = readVarint(input, 1);
	return index == 0 ? 0 : skeletonData->strings[index - 1];
}

static void readColor(_dataInput *input, float *r, float *g, float *b, float *a) {
	*r = readByte(input) / 255.0f;
	*g = readByte(input) / 255.0f;
	*b = readByte(input) / 255.0f;
	*a = readByte(input) / 255.0f;
}

#define ATTACHMENT_REGION 0
#define ATTACHMENT_BOUNDING_BOX 1
#define ATTACHMENT_MESH 2
#define ATTACHMENT_LINKED_MESH 3
#define ATTACHMENT_PATH 4

#define BLEND_MODE_NORMAL 0
#define BLEND_MODE_ADDITIVE 1
#define BLEND_MODE_MULTIPLY 2
#define BLEND_MODE_SCREEN 3

#define BONE_ROTATE 0
#define BONE_TRANSLATE 1
#define BONE_TRANSLATEX 2
#define BONE_TRANSLATEY 3
#define BONE_SCALE 4
#define BONE_SCALEX 5
#define BONE_SCALEY 6
#define BONE_SHEAR 7
#define BONE_SHEARX 8
#define BONE_SHEARY 9
#define BONE_INHERIT 10

#define SLOT_ATTACHMENT 0
#define SLOT_RGBA 1
#define SLOT_RGB 2
#define SLOT_RGBA2 3
#define SLOT_RGB2 4
#define SLOT_ALPHA 5

#define ATTACHMENT_DEFORM 0
#define ATTACHMENT_SEQUENCE 1

#define PATH_POSITION 0
#define PATH_SPACING 1
#define PATH_MIX 2

#define CURVE_LINEAR 0
#define CURVE_STEPPED 1
#define CURVE_BEZIER 2

#define PATH_POSITION_FIXED 0
#define PATH_POSITION_PERCENT 1

#define PATH_SPACING_LENGTH 0
#define PATH_SPACING_FIXED 1
#define PATH_SPACING_PERCENT 2

#define PATH_ROTATE_TANGENT 0
#define PATH_ROTATE_CHAIN 1
#define PATH_ROTATE_CHAIN_SCALE 2

#define PHYSICS_INERTIA 0
#define PHYSICS_STRENGTH 1
#define PHYSICS_DAMPING 2
#define PHYSICS_MASS 4
#define PHYSICS_WIND 5
#define PHYSICS_GRAVITY 6
#define PHYSICS_MIX 7
#define PHYSICS_RESET 8

static spSequence *readSequence(_dataInput *input) {
	spSequence *sequence = spSequence_create(readVarint(input, -1));
	sequence->start = readVarint(input, -1);
	sequence->digits = readVarint(input, -1);
	sequence->setupIndex = readVarint(input, -1);
	return sequence;
}

static void
setBezier(_dataInput *input, spTimeline *timeline, int bezier, int frame, int value, float time1, float time2,
		  float value1, float value2, float scale) {
	float cx1 = readFloat(input);
	float cy1 = readFloat(input);
	float cx2 = readFloat(input);
	float cy2 = readFloat(input);
	spTimeline_setBezier(timeline, bezier, frame, value, time1, value1, cx1, cy1 * scale, cx2, cy2 * scale, time2,
						 value2);
}

static void readTimeline(_dataInput *input, spTimelineArray *timelines, spCurveTimeline1 *timeline, float scale) {
	int frame, bezier, frameLast;
	float time2, value2;
	float time = readFloat(input);
	float value = readFloat(input) * scale;
	for (frame = 0, bezier = 0, frameLast = timeline->super.frameCount - 1;; frame++) {
		spCurveTimeline1_setFrame(timeline, frame, time, value);
		if (frame == frameLast) break;
		time2 = readFloat(input);
		value2 = readFloat(input) * scale;
		switch (readSByte(input)) {
			case CURVE_STEPPED:
				spCurveTimeline_setStepped(timeline, frame);
				break;
			case CURVE_BEZIER:
				setBezier(input, SUPER(timeline), bezier++, frame, 0, time, time2, value, value2, scale);
		}
		time = time2;
		value = value2;
	}
	spTimelineArray_add(timelines, SUPER(timeline));
}

static void readTimeline2(_dataInput *input, spTimelineArray *timelines, spCurveTimeline2 *timeline, float scale) {
	int frame, bezier, frameLast;
	float time2, nvalue1, nvalue2;
	float time = readFloat(input);
	float value1 = readFloat(input) * scale;
	float value2 = readFloat(input) * scale;
	for (frame = 0, bezier = 0, frameLast = timeline->super.frameCount - 1;; frame++) {
		spCurveTimeline2_setFrame(timeline, frame, time, value1, value2);
		if (frame == frameLast) break;
		time2 = readFloat(input);
		nvalue1 = readFloat(input) * scale;
		nvalue2 = readFloat(input) * scale;
		switch (readSByte(input)) {
			case CURVE_STEPPED:
				spCurveTimeline_setStepped(timeline, frame);
				break;
			case CURVE_BEZIER:
				setBezier(input, SUPER(timeline), bezier++, frame, 0, time, time2, value1, nvalue1, scale);
				setBezier(input, SUPER(timeline), bezier++, frame, 1, time, time2, value2, nvalue2, scale);
		}
		time = time2;
		value1 = nvalue1;
		value2 = nvalue2;
	}
	spTimelineArray_add(timelines, SUPER(timeline));
}

static void _spSkeletonBinary_addLinkedMesh(spSkeletonBinary *self, spMeshAttachment *mesh,
											int skinIndex, int slotIndex, const char *parent, int inheritDeform) {
	_spLinkedMesh *linkedMesh;
	_spSkeletonBinary *internal = SUB_CAST(_spSkeletonBinary, self);

	if (internal->linkedMeshCount == internal->linkedMeshCapacity) {
		_spLinkedMesh *linkedMeshes;
		internal->linkedMeshCapacity *= 2;
		if (internal->linkedMeshCapacity < 8) internal->linkedMeshCapacity = 8;
		/* TODO Why not realloc? */
		linkedMeshes = MALLOC(_spLinkedMesh, internal->linkedMeshCapacity);
		memcpy(linkedMeshes, internal->linkedMeshes, sizeof(_spLinkedMesh) * internal->linkedMeshCount);
		FREE(internal->linkedMeshes);
		internal->linkedMeshes = linkedMeshes;
	}

	linkedMesh = internal->linkedMeshes + internal->linkedMeshCount++;
	linkedMesh->mesh = mesh;
	linkedMesh->skinIndex = skinIndex;
	linkedMesh->slotIndex = slotIndex;
	linkedMesh->parent = parent;
	linkedMesh->inheritTimeline = inheritDeform;
}

static spAnimation *_spSkeletonBinary_readAnimation(spSkeletonBinary *self, const char *name,
													_dataInput *input, spSkeletonData *skeletonData) {
	spTimelineArray *timelines = spTimelineArray_create(18);
	float duration = 0;
	int i, n, ii, nn, iii, nnn;
	int frame, bezier;
	int drawOrderCount, eventCount;
	spAnimation *animation;
	float scale = self->scale;

	int numTimelines = readVarint(input, 1);
	UNUSED(numTimelines);

	/* Slot timelines. */
	for (i = 0, n = readVarint(input, 1); i < n; ++i) {
		int slotIndex = readVarint(input, 1);
		for (ii = 0, nn = readVarint(input, 1); ii < nn; ++ii) {
			unsigned char timelineType = readByte(input);
			int frameCount = readVarint(input, 1);
			int frameLast = frameCount - 1;
			switch (timelineType) {
				case SLOT_ATTACHMENT: {
					spAttachmentTimeline *timeline = spAttachmentTimeline_create(frameCount, slotIndex);
					for (frame = 0; frame < frameCount; ++frame) {
						float time = readFloat(input);
						const char *attachmentName = readStringRef(input, skeletonData);
						spAttachmentTimeline_setFrame(timeline, frame, time, attachmentName);
					}
					spTimelineArray_add(timelines, SUPER(timeline));
					break;
				}
				case SLOT_RGBA: {
					int bezierCount = readVarint(input, 1);
					spRGBATimeline *timeline = spRGBATimeline_create(frameCount, bezierCount, slotIndex);

					float time = readFloat(input);
					float r = readByte(input) / 255.0;
					float g = readByte(input) / 255.0;
					float b = readByte(input) / 255.0;
					float a = readByte(input) / 255.0;

					for (frame = 0, bezier = 0;; frame++) {
						float time2, r2, g2, b2, a2;
						spRGBATimeline_setFrame(timeline, frame, time, r, g, b, a);
						if (frame == frameLast) break;

						time2 = readFloat(input);
						r2 = readByte(input) / 255.0;
						g2 = readByte(input) / 255.0;
						b2 = readByte(input) / 255.0;
						a2 = readByte(input) / 255.0;

						switch (readSByte(input)) {
							case CURVE_STEPPED:
								spCurveTimeline_setStepped(SUPER(timeline), frame);
								break;
							case CURVE_BEZIER:
								setBezier(input, SUPER(SUPER(timeline)), bezier++, frame, 0, time, time2, r, r2, 1);
								setBezier(input, SUPER(SUPER(timeline)), bezier++, frame, 1, time, time2, g, g2, 1);
								setBezier(input, SUPER(SUPER(timeline)), bezier++, frame, 2, time, time2, b, b2, 1);
								setBezier(input, SUPER(SUPER(timeline)), bezier++, frame, 3, time, time2, a, a2, 1);
						}
						time = time2;
						r = r2;
						g = g2;
						b = b2;
						a = a2;
					}
					spTimelineArray_add(timelines, SUPER(SUPER(timeline)));
					break;
				}
				case SLOT_RGB: {
					int bezierCount = readVarint(input, 1);
					spRGBTimeline *timeline = spRGBTimeline_create(frameCount, bezierCount, slotIndex);

					float time = readFloat(input);
					float r = readByte(input) / 255.0;
					float g = readByte(input) / 255.0;
					float b = readByte(input) / 255.0;

					for (frame = 0, bezier = 0;; frame++) {
						float time2, r2, g2, b2;
						spRGBTimeline_setFrame(timeline, frame, time, r, g, b);
						if (frame == frameLast) break;

						time2 = readFloat(input);
						r2 = readByte(input) / 255.0;
						g2 = readByte(input) / 255.0;
						b2 = readByte(input) / 255.0;

						switch (readSByte(input)) {
							case CURVE_STEPPED:
								spCurveTimeline_setStepped(SUPER(timeline), frame);
								break;
							case CURVE_BEZIER:
								setBezier(input, SUPER(SUPER(timeline)), bezier++, frame, 0, time, time2, r, r2, 1);
								setBezier(input, SUPER(SUPER(timeline)), bezier++, frame, 1, time, time2, g, g2, 1);
								setBezier(input, SUPER(SUPER(timeline)), bezier++, frame, 2, time, time2, b, b2, 1);
						}
						time = time2;
						r = r2;
						g = g2;
						b = b2;
					}
					spTimelineArray_add(timelines, SUPER(SUPER(timeline)));
					break;
				}
				case SLOT_RGBA2: {
					int bezierCount = readVarint(input, 1);
					spRGBA2Timeline *timeline = spRGBA2Timeline_create(frameCount, bezierCount, slotIndex);

					float time = readFloat(input);
					float r = readByte(input) / 255.0;
					float g = readByte(input) / 255.0;
					float b = readByte(input) / 255.0;
					float a = readByte(input) / 255.0;
					float r2 = readByte(input) / 255.0;
					float g2 = readByte(input) / 255.0;
					float b2 = readByte(input) / 255.0;

					for (frame = 0, bezier = 0;; frame++) {
						float time2, nr, ng, nb, na, nr2, ng2, nb2;
						spRGBA2Timeline_setFrame(timeline, frame, time, r, g, b, a, r2, g2, b2);
						if (frame == frameLast) break;
						time2 = readFloat(input);
						nr = readByte(input) / 255.0;
						ng = readByte(input) / 255.0;
						nb = readByte(input) / 255.0;
						na = readByte(input) / 255.0;
						nr2 = readByte(input) / 255.0;
						ng2 = readByte(input) / 255.0;
						nb2 = readByte(input) / 255.0;

						switch (readSByte(input)) {
							case CURVE_STEPPED:
								spCurveTimeline_setStepped(SUPER(timeline), frame);
								break;
							case CURVE_BEZIER:
								setBezier(input, SUPER(SUPER(timeline)), bezier++, frame, 0, time, time2, r, nr, 1);
								setBezier(input, SUPER(SUPER(timeline)), bezier++, frame, 1, time, time2, g, ng, 1);
								setBezier(input, SUPER(SUPER(timeline)), bezier++, frame, 2, time, time2, b, nb, 1);
								setBezier(input, SUPER(SUPER(timeline)), bezier++, frame, 3, time, time2, a, na, 1);
								setBezier(input, SUPER(SUPER(timeline)), bezier++, frame, 4, time, time2, r2, nr2, 1);
								setBezier(input, SUPER(SUPER(timeline)), bezier++, frame, 5, time, time2, g2, ng2, 1);
								setBezier(input, SUPER(SUPER(timeline)), bezier++, frame, 6, time, time2, b2, nb2, 1);
						}
						time = time2;
						r = nr;
						g = ng;
						b = nb;
						a = na;
						r2 = nr2;
						g2 = ng2;
						b2 = nb2;
					}
					spTimelineArray_add(timelines, SUPER(SUPER(timeline)));
					break;
				}
				case SLOT_RGB2: {
					int bezierCount = readVarint(input, 1);
					spRGB2Timeline *timeline = spRGB2Timeline_create(frameCount, bezierCount, slotIndex);

					float time = readFloat(input);
					float r = readByte(input) / 255.0;
					float g = readByte(input) / 255.0;
					float b = readByte(input) / 255.0;
					float r2 = readByte(input) / 255.0;
					float g2 = readByte(input) / 255.0;
					float b2 = readByte(input) / 255.0;

					for (frame = 0, bezier = 0;; frame++) {
						float time2, nr, ng, nb, nr2, ng2, nb2;
						spRGB2Timeline_setFrame(timeline, frame, time, r, g, b, r2, g2, b2);
						if (frame == frameLast) break;
						time2 = readFloat(input);
						nr = readByte(input) / 255.0;
						ng = readByte(input) / 255.0;
						nb = readByte(input) / 255.0;
						nr2 = readByte(input) / 255.0;
						ng2 = readByte(input) / 255.0;
						nb2 = readByte(input) / 255.0;

						switch (readSByte(input)) {
							case CURVE_STEPPED:
								spCurveTimeline_setStepped(SUPER(timeline), frame);
								break;
							case CURVE_BEZIER:
								setBezier(input, SUPER(SUPER(timeline)), bezier++, frame, 0, time, time2, r, nr, 1);
								setBezier(input, SUPER(SUPER(timeline)), bezier++, frame, 1, time, time2, g, ng, 1);
								setBezier(input, SUPER(SUPER(timeline)), bezier++, frame, 2, time, time2, b, nb, 1);
								setBezier(input, SUPER(SUPER(timeline)), bezier++, frame, 3, time, time2, r2, nr2, 1);
								setBezier(input, SUPER(SUPER(timeline)), bezier++, frame, 4, time, time2, g2, ng2, 1);
								setBezier(input, SUPER(SUPER(timeline)), bezier++, frame, 5, time, time2, b2, nb2, 1);
						}
						time = time2;
						r = nr;
						g = ng;
						b = nb;
						r2 = nr2;
						g2 = ng2;
						b2 = nb2;
					}
					spTimelineArray_add(timelines, SUPER(SUPER(timeline)));
					break;
				}
				case SLOT_ALPHA: {
					int bezierCount = readVarint(input, 1);
					spAlphaTimeline *timeline = spAlphaTimeline_create(frameCount, bezierCount, slotIndex);
					float time = readFloat(input);
					float a = readByte(input) / 255.0;
					for (frame = 0, bezier = 0;; frame++) {
						float time2, a2;
						spAlphaTimeline_setFrame(timeline, frame, time, a);
						if (frame == frameLast) break;
						time2 = readFloat(input);
						a2 = readByte(input) / 255;
						switch (readSByte(input)) {
							case CURVE_STEPPED:
								spCurveTimeline_setStepped(SUPER(timeline), frame);
								break;
							case CURVE_BEZIER:
								setBezier(input, SUPER(SUPER(timeline)), bezier++, frame, 0, time, time2, a, a2, 1);
						}
						time = time2;
						a = a2;
					}
					spTimelineArray_add(timelines, SUPER(SUPER(timeline)));
					break;
				}
				default: {
					return NULL;
				}
			}
		}
	}

	/* Bone timelines. */
	for (i = 0, n = readVarint(input, 1); i < n; ++i) {
		int boneIndex = readVarint(input, 1);
		for (ii = 0, nn = readVarint(input, 1); ii < nn; ++ii) {
			unsigned char timelineType = readByte(input);
			int frameCount = readVarint(input, 1);
			if (timelineType == BONE_INHERIT) {
				spInheritTimeline *timeline = spInheritTimeline_create(frameCount, boneIndex);
				for (frame = 0; frame < frameCount; frame++) {
					float time = readFloat(input);
					spInherit inherit = (spInherit) readByte(input);
					spInheritTimeline_setFrame(timeline, frame, time, inherit);
				}
				spTimelineArray_add(timelines, SUPER(timeline));
				continue;
			}
			int bezierCount = readVarint(input, 1);
			switch (timelineType) {
				case BONE_ROTATE:
					readTimeline(input, timelines, SUPER(spRotateTimeline_create(frameCount, bezierCount, boneIndex)),
								 1);
					break;
				case BONE_TRANSLATE:
					readTimeline2(input, timelines,
								  SUPER(spTranslateTimeline_create(frameCount, bezierCount, boneIndex)),
								  scale);
					break;
				case BONE_TRANSLATEX:
					readTimeline(input, timelines,
								 SUPER(spTranslateXTimeline_create(frameCount, bezierCount, boneIndex)),
								 scale);
					break;
				case BONE_TRANSLATEY:
					readTimeline(input, timelines,
								 SUPER(spTranslateYTimeline_create(frameCount, bezierCount, boneIndex)),
								 scale);
					break;
				case BONE_SCALE:
					readTimeline2(input, timelines, SUPER(spScaleTimeline_create(frameCount, bezierCount, boneIndex)),
								  1);
					break;
				case BONE_SCALEX:
					readTimeline(input, timelines, SUPER(spScaleXTimeline_create(frameCount, bezierCount, boneIndex)),
								 1);
					break;
				case BONE_SCALEY:
					readTimeline(input, timelines, SUPER(spScaleYTimeline_create(frameCount, bezierCount, boneIndex)),
								 1);
					break;
				case BONE_SHEAR:
					readTimeline2(input, timelines, SUPER(spShearTimeline_create(frameCount, bezierCount, boneIndex)),
								  1);
					break;
				case BONE_SHEARX:
					readTimeline(input, timelines, SUPER(spShearXTimeline_create(frameCount, bezierCount, boneIndex)),
								 1);
					break;
				case BONE_SHEARY:
					readTimeline(input, timelines, SUPER(spShearYTimeline_create(frameCount, bezierCount, boneIndex)),
								 1);
					break;
				default: {
					for (iii = 0; iii < timelines->size; ++iii)
						spTimeline_dispose(timelines->items[iii]);
					spTimelineArray_dispose(timelines);
					_spSkeletonBinary_setError(self, "Invalid timeline type for a bone: ",
											   skeletonData->bones[boneIndex]->name);
					return NULL;
				}
			}
		}
	}

	/* IK constraint timelines. */
	for (i = 0, n = readVarint(input, 1); i < n; ++i) {
		int index = readVarint(input, 1);
		int frameCount = readVarint(input, 1);
		int frameLast = frameCount - 1;
		int bezierCount = readVarint(input, 1);
		spIkConstraintTimeline *timeline = spIkConstraintTimeline_create(frameCount, bezierCount, index);
		int flags = readByte(input);
		float time = readFloat(input), mix = (flags & 1) != 0 ? ((flags & 2) != 0 ? readFloat(input) : 1) : 0;
		float softness = (flags & 4) != 0 ? readFloat(input) * scale : 0;
		for (frame = 0, bezier = 0;; frame++) {
			spIkConstraintTimeline_setFrame(timeline, frame, time, mix, softness, (flags & 8) != 0 ? 1 : -1, (flags & 16) != 0, (flags & 32) != 0);
			if (frame == frameLast) break;
			flags = readByte(input);
			float time2 = readFloat(input), mix2 = (flags & 1) != 0 ? ((flags & 2) != 0 ? readFloat(input) : 1) : 0;
			float softness2 = (flags & 4) != 0 ? readFloat(input) * scale : 0;
			if ((flags & 64) != 0)
				spCurveTimeline_setStepped(SUPER(timeline), frame);
			else if ((flags & 128) != 0) {
				setBezier(input, SUPER(SUPER(timeline)), bezier++, frame, 0, time, time2, mix, mix2, 1);
				setBezier(input, SUPER(SUPER(timeline)), bezier++, frame, 1, time, time2, softness, softness2, scale);
			}
			time = time2;
			mix = mix2;
			softness = softness2;
		}
		spTimelineArray_add(timelines, SUPER(SUPER(timeline)));
	}

	/* Transform constraint timelines. */
	for (i = 0, n = readVarint(input, 1); i < n; ++i) {
		int index = readVarint(input, 1);
		int frameCount = readVarint(input, 1);
		int frameLast = frameCount - 1;
		int bezierCount = readVarint(input, 1);
		spTransformConstraintTimeline *timeline = spTransformConstraintTimeline_create(frameCount, bezierCount, index);
		float time = readFloat(input);
		float mixRotate = readFloat(input);
		float mixX = readFloat(input);
		float mixY = readFloat(input);
		float mixScaleX = readFloat(input);
		float mixScaleY = readFloat(input);
		float mixShearY = readFloat(input);
		for (frame = 0, bezier = 0;; frame++) {
			float time2, mixRotate2, mixX2, mixY2, mixScaleX2, mixScaleY2, mixShearY2;
			spTransformConstraintTimeline_setFrame(timeline, frame, time, mixRotate, mixX, mixY, mixScaleX, mixScaleY,
												   mixShearY);
			if (frame == frameLast) break;
			time2 = readFloat(input);
			mixRotate2 = readFloat(input);
			mixX2 = readFloat(input);
			mixY2 = readFloat(input);
			mixScaleX2 = readFloat(input);
			mixScaleY2 = readFloat(input);
			mixShearY2 = readFloat(input);
			switch (readSByte(input)) {
				case CURVE_STEPPED:
					spCurveTimeline_setStepped(SUPER(timeline), frame);
					break;
				case CURVE_BEZIER:
					setBezier(input, SUPER(SUPER(timeline)), bezier++, frame, 0, time, time2, mixRotate, mixRotate2, 1);
					setBezier(input, SUPER(SUPER(timeline)), bezier++, frame, 1, time, time2, mixX, mixX2, 1);
					setBezier(input, SUPER(SUPER(timeline)), bezier++, frame, 2, time, time2, mixY, mixY2, 1);
					setBezier(input, SUPER(SUPER(timeline)), bezier++, frame, 3, time, time2, mixScaleX, mixScaleX2, 1);
					setBezier(input, SUPER(SUPER(timeline)), bezier++, frame, 4, time, time2, mixScaleY, mixScaleY2, 1);
					setBezier(input, SUPER(SUPER(timeline)), bezier++, frame, 5, time, time2, mixShearY, mixShearY2, 1);
			}
			time = time2;
			mixRotate = mixRotate2;
			mixX = mixX2;
			mixY = mixY2;
			mixScaleX = mixScaleX2;
			mixScaleY = mixScaleY2;
			mixShearY = mixShearY2;
		}
		spTimelineArray_add(timelines, SUPER(SUPER(timeline)));
	}

	/* Path constraint timelines. */
	for (i = 0, n = readVarint(input, 1); i < n; ++i) {
		int index = readVarint(input, 1);
		spPathConstraintData *data = skeletonData->pathConstraints[index];
		for (ii = 0, nn = readVarint(input, 1); ii < nn; ++ii) {
			int type = readByte(input);
			int frameCount = readVarint(input, 1);
			int bezierCount = readVarint(input, 1);
			switch (type) {
				case PATH_POSITION: {
					readTimeline(input, timelines, SUPER(spPathConstraintPositionTimeline_create(frameCount, bezierCount, index)),
								 data->positionMode == SP_POSITION_MODE_FIXED ? scale
																			  : 1);
					break;
				}
				case PATH_SPACING: {
					readTimeline(input, timelines,
								 SUPER(spPathConstraintSpacingTimeline_create(frameCount,
																			  bezierCount,
																			  index)),
								 data->spacingMode == SP_SPACING_MODE_LENGTH ||
												 data->spacingMode == SP_SPACING_MODE_FIXED
										 ? scale
										 : 1);
					break;
				}
				case PATH_MIX: {
					float time, mixRotate, mixX, mixY;
					int frameLast;
					spPathConstraintMixTimeline *timeline = spPathConstraintMixTimeline_create(frameCount, bezierCount,
																							   index);
					time = readFloat(input);
					mixRotate = readFloat(input);
					mixX = readFloat(input);
					mixY = readFloat(input);
					for (frame = 0, bezier = 0, frameLast = timeline->super.super.frameCount - 1;; frame++) {
						float time2, mixRotate2, mixX2, mixY2;
						spPathConstraintMixTimeline_setFrame(timeline, frame, time, mixRotate, mixX, mixY);
						if (frame == frameLast) break;
						time2 = readFloat(input);
						mixRotate2 = readFloat(input);
						mixX2 = readFloat(input);
						mixY2 = readFloat(input);
						switch (readSByte(input)) {
							case CURVE_STEPPED:
								spCurveTimeline_setStepped(SUPER(timeline), frame);
								break;
							case CURVE_BEZIER:
								setBezier(input, SUPER(SUPER(timeline)), bezier++, frame, 0, time, time2, mixRotate,
										  mixRotate2, 1);
								setBezier(input, SUPER(SUPER(timeline)), bezier++, frame, 1, time, time2, mixX, mixX2,
										  1);
								setBezier(input, SUPER(SUPER(timeline)), bezier++, frame, 2, time, time2, mixY, mixY2,
										  1);
						}
						time = time2;
						mixRotate = mixRotate2;
						mixX = mixX2;
						mixY = mixY2;
					}
					spTimelineArray_add(timelines, SUPER(SUPER(timeline)));
				}
			}
		}
	}

	for (i = 0, n = readVarint(input, 1); i < n; i++) {
		int index = readVarint(input, 1) - 1;
		for (ii = 0, nn = readVarint(input, 1); ii < nn; ii++) {
			int type = readByte(input);
			int frameCount = readVarint(input, 1);
			if (type == PHYSICS_RESET) {
				spPhysicsConstraintResetTimeline *timeline = spPhysicsConstraintResetTimeline_create(frameCount, index);
				for (frame = 0; frame < frameCount; frame++)
					spPhysicsConstraintResetTimeline_setFrame(timeline, frame, readFloat(input));
				spTimelineArray_add(timelines, SUPER(timeline));
				continue;
			}
			int bezierCount = readVarint(input, 1);
			switch (type) {
				case PHYSICS_INERTIA:
					readTimeline(input, timelines, SUPER(spPhysicsConstraintTimeline_create(frameCount, bezierCount, index, SP_TIMELINE_PHYSICSCONSTRAINT_INERTIA)), 1);
					break;
				case PHYSICS_STRENGTH:
					readTimeline(input, timelines, SUPER(spPhysicsConstraintTimeline_create(frameCount, bezierCount, index, SP_TIMELINE_PHYSICSCONSTRAINT_STRENGTH)), 1);
					break;
				case PHYSICS_DAMPING:
					readTimeline(input, timelines, SUPER(spPhysicsConstraintTimeline_create(frameCount, bezierCount, index, SP_TIMELINE_PHYSICSCONSTRAINT_DAMPING)), 1);
					break;
				case PHYSICS_MASS:
					readTimeline(input, timelines, SUPER(spPhysicsConstraintTimeline_create(frameCount, bezierCount, index, SP_TIMELINE_PHYSICSCONSTRAINT_MASS)), 1);
					break;
				case PHYSICS_WIND:
					readTimeline(input, timelines, SUPER(spPhysicsConstraintTimeline_create(frameCount, bezierCount, index, SP_TIMELINE_PHYSICSCONSTRAINT_WIND)), 1);
					break;
				case PHYSICS_GRAVITY:
					readTimeline(input, timelines, SUPER(spPhysicsConstraintTimeline_create(frameCount, bezierCount, index, SP_TIMELINE_PHYSICSCONSTRAINT_GRAVITY)), 1);
					break;
				case PHYSICS_MIX:
					readTimeline(input, timelines, SUPER(spPhysicsConstraintTimeline_create(frameCount, bezierCount, index, SP_TIMELINE_PHYSICSCONSTRAINT_MIX)), 1);
			}
		}
	}

	/* Attachment timelines. */
	for (i = 0, n = readVarint(input, 1); i < n; ++i) {
		spSkin *skin = skeletonData->skins[readVarint(input, 1)];
		for (ii = 0, nn = readVarint(input, 1); ii < nn; ++ii) {
			int slotIndex = readVarint(input, 1);
			for (iii = 0, nnn = readVarint(input, 1); iii < nnn; ++iii) {
				int frameCount, frameLast, bezierCount;
				float time, time2;
				unsigned int timelineType;

				const char *attachmentName = readStringRef(input, skeletonData);
				spVertexAttachment *attachment = SUB_CAST(spVertexAttachment,
														  spSkin_getAttachment(skin, slotIndex, attachmentName));
				if (!attachment) {
					for (i = 0; i < timelines->size; ++i)
						spTimeline_dispose(timelines->items[i]);
					spTimelineArray_dispose(timelines);
					_spSkeletonBinary_setError(self, "Attachment not found: ", attachmentName);
					return NULL;
				}

				timelineType = readByte(input);
				frameCount = readVarint(input, 1);
				frameLast = frameCount - 1;

				switch (timelineType) {
					case ATTACHMENT_DEFORM: {
						float *tempDeform;
						int weighted, deformLength;
						spDeformTimeline *timeline;
						weighted = attachment->bones != 0;
						deformLength = weighted ? attachment->verticesCount / 3 * 2 : attachment->verticesCount;
						tempDeform = MALLOC(float, deformLength);

						bezierCount = readVarint(input, 1);
						timeline = spDeformTimeline_create(frameCount, deformLength, bezierCount, slotIndex,
														   attachment);

						time = readFloat(input);
						for (frame = 0, bezier = 0;; ++frame) {
							float *deform;
							int end = readVarint(input, 1);
							if (!end) {
								if (weighted) {
									deform = tempDeform;
									memset(deform, 0, sizeof(float) * deformLength);
								} else
									deform = attachment->vertices;
							} else {
								int v, start = readVarint(input, 1);
								deform = tempDeform;
								memset(deform, 0, sizeof(float) * start);
								end += start;
								if (self->scale == 1) {
									for (v = start; v < end; ++v)
										deform[v] = readFloat(input);
								} else {
									for (v = start; v < end; ++v)
										deform[v] = readFloat(input) * self->scale;
								}
								memset(deform + v, 0, sizeof(float) * (deformLength - v));
								if (!weighted) {
									float *vertices = attachment->vertices;
									for (v = 0; v < deformLength; ++v)
										deform[v] += vertices[v];
								}
							}
							spDeformTimeline_setFrame(timeline, frame, time, deform);
							if (frame == frameLast) break;
							time2 = readFloat(input);
							switch (readSByte(input)) {
								case CURVE_STEPPED:
									spCurveTimeline_setStepped(SUPER(timeline), frame);
									break;
								case CURVE_BEZIER:
									setBezier(input, SUPER(SUPER(timeline)), bezier++, frame, 0, time, time2, 0, 1, 1);
							}
							time = time2;
						}
						FREE(tempDeform);

						spTimelineArray_add(timelines, (spTimeline *) timeline);
						break;
					}
					case ATTACHMENT_SEQUENCE: {
						int modeAndIndex;
						float delay;
						spSequenceTimeline *timeline = spSequenceTimeline_create(frameCount, slotIndex, (spAttachment *) attachment);
						for (frame = 0; frame < frameCount; frame++) {
							time = readFloat(input);
							modeAndIndex = readInt(input);
							delay = readFloat(input);
							spSequenceTimeline_setFrame(timeline, frame, time, modeAndIndex & 0xf, modeAndIndex >> 4, delay);
						}
						spTimelineArray_add(timelines, (spTimeline *) timeline);
						break;
					}
				}
			}
		}
	}

	/* Draw order timeline. */
	drawOrderCount = readVarint(input, 1);
	if (drawOrderCount) {
		spDrawOrderTimeline *timeline = spDrawOrderTimeline_create(drawOrderCount, skeletonData->slotsCount);
		for (i = 0; i < drawOrderCount; ++i) {
			float time = readFloat(input);
			int offsetCount = readVarint(input, 1);
			int *drawOrder = MALLOC(int, skeletonData->slotsCount);
			int *unchanged = MALLOC(int, skeletonData->slotsCount - offsetCount);
			int originalIndex = 0, unchangedIndex = 0;
			memset(drawOrder, -1, sizeof(int) * skeletonData->slotsCount);
			for (ii = 0; ii < offsetCount; ++ii) {
				int slotIndex = readVarint(input, 1);
				while (originalIndex != slotIndex)
					unchanged[unchangedIndex++] = originalIndex++;
				drawOrder[originalIndex + readVarint(input, 1)] = originalIndex;
				++originalIndex;
			}
			while (originalIndex < skeletonData->slotsCount)
				unchanged[unchangedIndex++] = originalIndex++;
			for (ii = skeletonData->slotsCount - 1; ii >= 0; ii--)
				if (drawOrder[ii] == -1) drawOrder[ii] = unchanged[--unchangedIndex];
			FREE(unchanged);
			spDrawOrderTimeline_setFrame(timeline, i, time, drawOrder);
			FREE(drawOrder);
		}
		spTimelineArray_add(timelines, (spTimeline *) timeline);
	}

	/* Event timeline. */
	eventCount = readVarint(input, 1);
	if (eventCount) {
		spEventTimeline *timeline = spEventTimeline_create(eventCount);
		for (i = 0; i < eventCount; ++i) {
			float time = readFloat(input);
			spEventData *eventData = skeletonData->events[readVarint(input, 1)];
			spEvent *event = spEvent_create(time, eventData);
			event->intValue = readVarint(input, 0);
			event->floatValue = readFloat(input);
			const char *event_stringValue = readString(input);
			if (event_stringValue == NULL) {
				event->stringValue = string_copy(eventData->stringValue);
			} else {
				event->stringValue = string_copy(event_stringValue);
				FREE(event_stringValue);
			}

			if (eventData->audioPath) {
				event->volume = readFloat(input);
				event->balance = readFloat(input);
			}
			spEventTimeline_setFrame(timeline, i, event);
		}
		spTimelineArray_add(timelines, (spTimeline *) timeline);
	}

	duration = 0;
	for (i = 0, n = timelines->size; i < n; i++) {
		duration = MAX(duration, spTimeline_getDuration(timelines->items[i]));
	}
	animation = spAnimation_create(name, timelines, duration);
	return animation;
}

static float *_readFloatArray(_dataInput *input, int n, float scale) {
	float *array = MALLOC(float, n);
	int i;
	if (scale == 1)
		for (i = 0; i < n; ++i)
			array[i] = readFloat(input);
	else
		for (i = 0; i < n; ++i)
			array[i] = readFloat(input) * scale;
	return array;
}

static unsigned short *_readShortArray(_dataInput *input, int n) {
	unsigned short *array = MALLOC(unsigned short, n);
	int i;
	for (i = 0; i < n; ++i) {
		array[i] = (unsigned short) readVarint(input, 1);
	}
	return array;
}

static int _readVertices(_dataInput *input, float **vertices, int *verticesLength, int **bones, int *bonesCount, int /*bool*/ weighted, float scale) {
	int vertexCount = readVarint(input, 1);
	*verticesLength = vertexCount << 1;
	if (!weighted) {
		*vertices = _readFloatArray(input, *verticesLength, scale);
		*bones = NULL;
		*bonesCount = 0;
		return *verticesLength;
	}

	float *v = MALLOC(float, (*verticesLength) * 3 * 3);
	int *b = MALLOC(int, (*verticesLength) * 3);
	int boneIdx = 0;
	int vertexIdx = 0;
	for (int i = 0; i < vertexCount; ++i) {
		int boneCount = readVarint(input, 1);
		b[boneIdx++] = boneCount;
		for (int ii = 0; ii < boneCount; ++ii) {
			b[boneIdx++] = readVarint(input, 1);
			v[vertexIdx++] = readFloat(input) * scale;
			v[vertexIdx++] = readFloat(input) * scale;
			v[vertexIdx++] = readFloat(input);
		}
	}
	*vertices = v;
	*bones = b;
	*bonesCount = boneIdx;
	*verticesLength = vertexIdx;
	return vertexCount << 1;
}

spAttachment *spSkeletonBinary_readAttachment(spSkeletonBinary *self, _dataInput *input,
											  spSkin *skin, int slotIndex, const char *attachmentName,
											  spSkeletonData *skeletonData, int /*bool*/ nonessential) {
	int flags = readByte(input);
	const char *name = (flags & 8) != 0 ? readStringRef(input, skeletonData) : attachmentName;
<<<<<<< HEAD
	spAttachmentType type = (spAttachmentType)(flags & 0x7);
=======
	spAttachmentType type = (spAttachmentType) (flags & 0x7);
>>>>>>> d0da762d

	switch (type) {
		case SP_ATTACHMENT_REGION: {
			char *path = (flags & 16) != 0 ? readStringRef(input, skeletonData) : (char *) name;
			path = string_copy(path);
			spColor color;
			spColor_setFromFloats(&color, 1, 1, 1, 1);
			if ((flags & 32) != 0) readColor(input, &color.r, &color.g, &color.b, &color.a);
			spSequence *sequence = (flags & 64) != 0 ? readSequence(input) : NULL;
			float rotation = (flags & 128) != 0 ? readFloat(input) : 0;
			float x = readFloat(input) * self->scale;
			float y = readFloat(input) * self->scale;
			float scaleX = readFloat(input);
			float scaleY = readFloat(input);
			float width = readFloat(input) * self->scale;
			float height = readFloat(input) * self->scale;
			spRegionAttachment *region = SUB_CAST(spRegionAttachment, spAttachmentLoader_createAttachment(self->attachmentLoader, skin, type, name,
																										  path, sequence));
			region->path = path;
			region->rotation = rotation;
			region->x = x;
			region->y = y;
			region->scaleX = scaleX;
			region->scaleY = scaleY;
			region->width = width;
			region->height = height;
			spColor_setFromColor(&region->color, &color);
			region->sequence = sequence;
			if (sequence == NULL) spRegionAttachment_updateRegion(region);
			spAttachmentLoader_configureAttachment(self->attachmentLoader, SUPER(region));
			return SUPER(region);
		}
		case SP_ATTACHMENT_BOUNDING_BOX: {
			spBoundingBoxAttachment *box = SUB_CAST(spBoundingBoxAttachment, spAttachmentLoader_createAttachment(self->attachmentLoader, skin, type, name, 0,
																												 NULL));
			if (!box) return NULL;
			_readVertices(input, &box->super.vertices, &box->super.verticesCount, &box->super.bones, &box->super.bonesCount, (flags & 16) != 0, self->scale);
			box->super.worldVerticesLength = box->super.verticesCount;
			if (nonessential) {
				readColor(input, &box->color.r, &box->color.g, &box->color.b, &box->color.a);
			}
			spAttachmentLoader_configureAttachment(self->attachmentLoader, SUPER(SUPER(box)));
			return SUPER(SUPER(box));
		}
		case SP_ATTACHMENT_MESH: {
			float *uvs = NULL;
			int uvsCount = 0;
			unsigned short *triangles = NULL;
			int trianglesCount = 0;
			float *vertices = NULL;
			int verticesCount = 0;
			int *bones = NULL;
			int bonesCount = 0;
			int hullLength = 0;
			float width = 0;
			float height = 0;
			unsigned short *edges = NULL;
			int edgesCount = 0;

			char *path = (flags & 16) != 0 ? readStringRef(input, skeletonData) : (char *) name;
			path = string_copy(path);
			spColor color;
			spColor_setFromFloats(&color, 1, 1, 1, 1);
			if ((flags & 32) != 0) readColor(input, &color.r, &color.g, &color.b, &color.a);
			spSequence *sequence = (flags & 64) != 0 ? readSequence(input) : NULL;
			hullLength = readVarint(input, 1);
			int verticesLength = _readVertices(input, &vertices, &verticesCount, &bones, &bonesCount, (flags & 128) != 0, self->scale);
			uvsCount = verticesLength;
			uvs = _readFloatArray(input, uvsCount, 1);
			trianglesCount = (verticesLength - hullLength - 2) * 3;
			triangles = _readShortArray(input, trianglesCount);

			if (nonessential) {
				edgesCount = readVarint(input, 1);
				edges = _readShortArray(input, edgesCount);
				width = readFloat(input);
				height = readFloat(input);
			}


			spAttachment *attachment = spAttachmentLoader_createAttachment(self->attachmentLoader, skin, type, name, path, sequence);
			if (!attachment) return NULL;
			spMeshAttachment *mesh = SUB_CAST(spMeshAttachment, attachment);
			mesh->path = path;
			spColor_setFromColor(&mesh->color, &color);
			mesh->regionUVs = uvs;
			mesh->triangles = triangles;
			mesh->trianglesCount = trianglesCount;
			mesh->super.vertices = vertices;
			mesh->super.verticesCount = verticesCount;
			mesh->super.bones = bones;
			mesh->super.bonesCount = bonesCount;
			mesh->super.worldVerticesLength = verticesLength;
			mesh->hullLength = hullLength;
			mesh->edges = edges;
			mesh->edgesCount = edgesCount;
			mesh->width = width;
			mesh->height = height;
			mesh->sequence = sequence;
			if (sequence == NULL) spMeshAttachment_updateRegion(mesh);
			spAttachmentLoader_configureAttachment(self->attachmentLoader, attachment);
			return attachment;
		}
		case SP_ATTACHMENT_LINKED_MESH: {
			char *path = (flags & 16) != 0 ? readStringRef(input, skeletonData) : (char *) name;
			path = string_copy(path);
			spColor color;
			spColor_setFromFloats(&color, 1, 1, 1, 1);
			if ((flags & 32) != 0) readColor(input, &color.r, &color.g, &color.b, &color.a);
			spSequence *sequence = (flags & 64) != 0 ? readSequence(input) : NULL;
			int /*bool*/ inheritTimelines = (flags & 128) != 0;
			int skinIndex = readVarint(input, 1);
			char *parent = readStringRef(input, skeletonData);
			float width = 0, height = 0;
			if (nonessential) {
				width = readFloat(input) * self->scale;
				height = readFloat(input) * self->scale;
			}
			spAttachment *attachment = spAttachmentLoader_createAttachment(self->attachmentLoader, skin, type, name, path, sequence);
			spMeshAttachment *mesh = NULL;
			if (!attachment)
				return NULL;
			mesh = SUB_CAST(spMeshAttachment, attachment);
			mesh->path = (char *) path;
			if (mesh->path) {
				char *tmp = NULL;
				MALLOC_STR(tmp, mesh->path);
				mesh->path = tmp;
			}
			spColor_setFromColor(&mesh->color, &color);
			mesh->sequence = sequence;
			mesh->width = width;
			mesh->height = height;
			_spSkeletonBinary_addLinkedMesh(self, mesh, skinIndex, slotIndex, parent, inheritTimelines);
			return attachment;
		}
		case SP_ATTACHMENT_PATH: {
			spAttachment *attachment = spAttachmentLoader_createAttachment(self->attachmentLoader, skin, type, name, 0,
																		   NULL);
			spPathAttachment *path = NULL;
			if (!attachment)
				return NULL;
			path = SUB_CAST(spPathAttachment, attachment);
			path->closed = (flags & 16) != 0;
			path->constantSpeed = (flags & 32) != 0;
			int verticesLength = _readVertices(input, &path->super.vertices, &path->super.verticesCount, &path->super.bones, &path->super.bonesCount, (flags & 64) != 0, self->scale);
			path->super.worldVerticesLength = verticesLength;
			path->lengthsLength = verticesLength / 6;
			path->lengths = MALLOC(float, path->lengthsLength);
			for (int i = 0; i < path->lengthsLength; ++i) {
				path->lengths[i] = readFloat(input) * self->scale;
			}
			if (nonessential) {
				readColor(input, &path->color.r, &path->color.g, &path->color.b, &path->color.a);
			}
			spAttachmentLoader_configureAttachment(self->attachmentLoader, attachment);
			return attachment;
		}
		case SP_ATTACHMENT_POINT: {
			spAttachment *attachment = spAttachmentLoader_createAttachment(self->attachmentLoader, skin, type, name, 0,
																		   NULL);
			spPointAttachment *point = NULL;
			if (!attachment)
				return NULL;
			point = SUB_CAST(spPointAttachment, attachment);
			point->rotation = readFloat(input);
			point->x = readFloat(input) * self->scale;
			point->y = readFloat(input) * self->scale;

			if (nonessential) {
				readColor(input, &point->color.r, &point->color.g, &point->color.b, &point->color.a);
			}
			spAttachmentLoader_configureAttachment(self->attachmentLoader, attachment);
			return attachment;
		}
		case SP_ATTACHMENT_CLIPPING: {
			int endSlotIndex = readVarint(input, 1);
			spAttachment *attachment = spAttachmentLoader_createAttachment(self->attachmentLoader, skin, type, name, 0,
																		   NULL);
			spClippingAttachment *clip = NULL;
			if (!attachment)
				return NULL;
			clip = SUB_CAST(spClippingAttachment, attachment);
			int verticesLength = _readVertices(input, &clip->super.vertices, &clip->super.verticesCount, &clip->super.bones, &clip->super.bonesCount, (flags & 16) != 0, self->scale);
			clip->super.worldVerticesLength = verticesLength;
			if (nonessential) {
				readColor(input, &clip->color.r, &clip->color.g, &clip->color.b, &clip->color.a);
			}
			clip->endSlot = skeletonData->slots[endSlotIndex];
			spAttachmentLoader_configureAttachment(self->attachmentLoader, attachment);
			return attachment;
		}
	}

	return NULL;
}

spSkin *spSkeletonBinary_readSkin(spSkeletonBinary *self, _dataInput *input, int /*bool*/ defaultSkin,
								  spSkeletonData *skeletonData, int /*bool*/ nonessential) {
	spSkin *skin;
	int i, n, ii, nn, slotCount;

	if (defaultSkin) {
		slotCount = readVarint(input, 1);
		if (slotCount == 0) return NULL;
		skin = spSkin_create("default");
	} else {
		char *name = readString(input);
		skin = spSkin_create(name);
		FREE(name);
		if (nonessential) readColor(input, &skin->color.r, &skin->color.g, &skin->color.b, &skin->color.a);
		for (i = 0, n = readVarint(input, 1); i < n; i++)
			spBoneDataArray_add(skin->bones, skeletonData->bones[readVarint(input, 1)]);

		for (i = 0, n = readVarint(input, 1); i < n; i++)
			spIkConstraintDataArray_add(skin->ikConstraints, skeletonData->ikConstraints[readVarint(input, 1)]);

		for (i = 0, n = readVarint(input, 1); i < n; i++)
			spTransformConstraintDataArray_add(skin->transformConstraints,
											   skeletonData->transformConstraints[readVarint(input, 1)]);

		for (i = 0, n = readVarint(input, 1); i < n; i++)
			spPathConstraintDataArray_add(skin->pathConstraints, skeletonData->pathConstraints[readVarint(input, 1)]);

		for (i = 0, n = readVarint(input, 1); i < n; i++)
			spPhysicsConstraintDataArray_add(skin->physicsConstraints, skeletonData->physicsConstraints[readVarint(input, 1)]);

		slotCount = readVarint(input, 1);
	}

	for (i = 0; i < slotCount; ++i) {
		int slotIndex = readVarint(input, 1);
		for (ii = 0, nn = readVarint(input, 1); ii < nn; ++ii) {
			const char *name = readStringRef(input, skeletonData);
			spAttachment *attachment = spSkeletonBinary_readAttachment(self, input, skin, slotIndex, name, skeletonData,
																	   nonessential);
			if (!attachment)
				return NULL;
			spSkin_setAttachment(skin, slotIndex, name, attachment);
		}
	}
	return skin;
}

spSkeletonData *spSkeletonBinary_readSkeletonDataFile(spSkeletonBinary *self, const char *path) {
	int length;
	spSkeletonData *skeletonData;
	const char *binary = _spUtil_readFile(path, &length);
	if (length == 0 || !binary) {
		_spSkeletonBinary_setError(self, "Unable to read skeleton file: ", path);
		return NULL;
	}
	skeletonData = spSkeletonBinary_readSkeletonData(self, (unsigned char *) binary, length);
	FREE(binary);
	return skeletonData;
}

spSkeletonData *spSkeletonBinary_readSkeletonData(spSkeletonBinary *self, const unsigned char *binary,
												  const int length) {
	int i, n, ii, nonessential;
	char buffer[32];
	int lowHash, highHash;
	spSkeletonData *skeletonData;
	_spSkeletonBinary *internal = SUB_CAST(_spSkeletonBinary, self);

	_dataInput *input = NEW(_dataInput);
	input->cursor = binary;
	input->end = binary + length;

	FREE(self->error);
	self->error = 0;
	internal->linkedMeshCount = 0;

	skeletonData = spSkeletonData_create();
	lowHash = readInt(input);
	highHash = readInt(input);
	snprintf(buffer, 32, "%x%x", highHash, lowHash);
	buffer[31] = 0;
	MALLOC_STR(skeletonData->hash, buffer);

	skeletonData->version = readString(input);
	if (!strlen(skeletonData->version)) {
		FREE(skeletonData->version);
		skeletonData->version = 0;
	} else {
		if (!string_starts_with(skeletonData->version, SPINE_VERSION_STRING)) {
			char errorMsg[255];
			snprintf(errorMsg, 255, "Skeleton version %s does not match runtime version %s", skeletonData->version, SPINE_VERSION_STRING);
			_spSkeletonBinary_setError(self, errorMsg, NULL);
			return NULL;
		}
	}

	skeletonData->x = readFloat(input);
	skeletonData->y = readFloat(input);
	skeletonData->width = readFloat(input);
	skeletonData->height = readFloat(input);
	skeletonData->referenceScale = readFloat(input);

	nonessential = readBoolean(input);

	if (nonessential) {
		skeletonData->fps = readFloat(input);
		skeletonData->imagesPath = readString(input);
		if (!strlen(skeletonData->imagesPath)) {
			FREE(skeletonData->imagesPath);
			skeletonData->imagesPath = 0;
		}
		skeletonData->audioPath = readString(input);
		if (!strlen(skeletonData->audioPath)) {
			FREE(skeletonData->audioPath);
			skeletonData->audioPath = 0;
		}
	}

	skeletonData->stringsCount = n = readVarint(input, 1);
	skeletonData->strings = MALLOC(char *, skeletonData->stringsCount);
	for (i = 0; i < n; i++) {
		skeletonData->strings[i] = readString(input);
	}

	/* Bones. */
	skeletonData->bonesCount = readVarint(input, 1);
	skeletonData->bones = MALLOC(spBoneData *, skeletonData->bonesCount);
	for (i = 0; i < skeletonData->bonesCount; ++i) {
		const char *name = readString(input);
		spBoneData *parent = i == 0 ? 0 : skeletonData->bones[readVarint(input, 1)];
		spBoneData *data = spBoneData_create(i, name, parent);
		FREE(name);
		data->rotation = readFloat(input);
		data->x = readFloat(input) * self->scale;
		data->y = readFloat(input) * self->scale;
		data->scaleX = readFloat(input);
		data->scaleY = readFloat(input);
		data->shearX = readFloat(input);
		data->shearY = readFloat(input);
		data->length = readFloat(input) * self->scale;
<<<<<<< HEAD
		data->inherit = (spInherit)readVarint(input, 1);
=======
		data->inherit = (spInherit) readVarint(input, 1);
>>>>>>> d0da762d
		data->skinRequired = readBoolean(input);
		if (nonessential) {
			readColor(input, &data->color.r, &data->color.g, &data->color.b, &data->color.a);
			data->icon = readString(input);
			data->visible = readBoolean(input);
		}
		skeletonData->bones[i] = data;
	}

	/* Slots. */
	skeletonData->slotsCount = readVarint(input, 1);
	skeletonData->slots = MALLOC(spSlotData *, skeletonData->slotsCount);
	for (i = 0; i < skeletonData->slotsCount; ++i) {
		char *slotName = readString(input);
		char *pathName = NULL;
		if (nonessential) {
			int slash = string_lastIndexOf(slotName, '/');
			if (slash != -1) {
				pathName = string_substring(slotName, 0, slash);
				slotName = string_substring(slotName, slash + 1, strlen(slotName));
			}
		}
		spBoneData *boneData = skeletonData->bones[readVarint(input, 1)];
		spSlotData *slotData = spSlotData_create(i, slotName, boneData);
		FREE(slotName);
		readColor(input, &slotData->color.r, &slotData->color.g, &slotData->color.b, &slotData->color.a);
		int a = readByte(input);
		int r = readByte(input);
		int g = readByte(input);
		int b = readByte(input);
		if (!(r == 0xff && g == 0xff && b == 0xff && a == 0xff)) {
			slotData->darkColor = spColor_create();
			spColor_setFromFloats(slotData->darkColor, r / 255.0f, g / 255.0f, b / 255.0f, 1);
		}
		char *attachmentName = readStringRef(input, skeletonData);
		if (attachmentName) MALLOC_STR(slotData->attachmentName, attachmentName);
		else
			slotData->attachmentName = 0;
		slotData->blendMode = (spBlendMode) readVarint(input, 1);
		if (nonessential) {
			slotData->visible = readBoolean(input);
			slotData->path = pathName;
		}
		skeletonData->slots[i] = slotData;
	}

	/* IK constraints. */
	skeletonData->ikConstraintsCount = readVarint(input, 1);
	skeletonData->ikConstraints = MALLOC(spIkConstraintData *, skeletonData->ikConstraintsCount);
	for (i = 0; i < skeletonData->ikConstraintsCount; ++i) {
		const char *name = readString(input);
		spIkConstraintData *data = spIkConstraintData_create(name);
		FREE(name);
		data->order = readVarint(input, 1);
		data->bonesCount = readVarint(input, 1);
		data->bones = MALLOC(spBoneData *, data->bonesCount);
		for (ii = 0; ii < data->bonesCount; ++ii)
			data->bones[ii] = skeletonData->bones[readVarint(input, 1)];
		data->target = skeletonData->bones[readVarint(input, 1)];
		int flags = readByte(input);
		data->skinRequired = (flags & 1) != 0;
		data->bendDirection = (flags & 2) != 0 ? 1 : -1;
		data->compress = (flags & 4) != 0;
		data->stretch = (flags & 8) != 0;
		data->uniform = (flags & 16) != 0;
		if ((flags & 32) != 0) data->mix = (flags & 64) != 0 ? readFloat(input) : 1;
		if ((flags & 128) != 0) data->softness = readFloat(input) * self->scale;

		skeletonData->ikConstraints[i] = data;
	}

	/* Transform constraints. */
	skeletonData->transformConstraintsCount = readVarint(input, 1);
	skeletonData->transformConstraints = MALLOC(
			spTransformConstraintData *, skeletonData->transformConstraintsCount);
	for (i = 0; i < skeletonData->transformConstraintsCount; ++i) {
		const char *name = readString(input);
		spTransformConstraintData *data = spTransformConstraintData_create(name);
		FREE(name);
		data->order = readVarint(input, 1);
		data->bonesCount = readVarint(input, 1);
		data->bones = MALLOC(spBoneData *, data->bonesCount);
		for (ii = 0; ii < data->bonesCount; ++ii)
			data->bones[ii] = skeletonData->bones[readVarint(input, 1)];
		data->target = skeletonData->bones[readVarint(input, 1)];
		int flags = readByte(input);
		data->skinRequired = (flags & 1) != 0;
		data->local = (flags & 2) != 0;
		data->relative = (flags & 4) != 0;
		if ((flags & 8) != 0) data->offsetRotation = readFloat(input);
		if ((flags & 16) != 0) data->offsetX = readFloat(input) * self->scale;
		if ((flags & 32) != 0) data->offsetY = readFloat(input) * self->scale;
		if ((flags & 64) != 0) data->offsetScaleX = readFloat(input);
		if ((flags & 128) != 0) data->offsetScaleY = readFloat(input);
		flags = readByte(input);
		if ((flags & 1) != 0) data->offsetShearY = readFloat(input);
		if ((flags & 2) != 0) data->mixRotate = readFloat(input);
		if ((flags & 4) != 0) data->mixX = readFloat(input);
		if ((flags & 8) != 0) data->mixY = readFloat(input);
		if ((flags & 16) != 0) data->mixScaleX = readFloat(input);
		if ((flags & 32) != 0) data->mixScaleY = readFloat(input);
		if ((flags & 64) != 0) data->mixShearY = readFloat(input);

		skeletonData->transformConstraints[i] = data;
	}

	/* Path constraints */
	skeletonData->pathConstraintsCount = readVarint(input, 1);
	skeletonData->pathConstraints = MALLOC(spPathConstraintData *, skeletonData->pathConstraintsCount);
	for (i = 0; i < skeletonData->pathConstraintsCount; ++i) {
		const char *name = readString(input);
		spPathConstraintData *data = spPathConstraintData_create(name);
		FREE(name);
		data->order = readVarint(input, 1);
		data->skinRequired = readBoolean(input);
		data->bonesCount = readVarint(input, 1);
		data->bones = MALLOC(spBoneData *, data->bonesCount);
		for (ii = 0; ii < data->bonesCount; ++ii)
			data->bones[ii] = skeletonData->bones[readVarint(input, 1)];
		data->target = skeletonData->slots[readVarint(input, 1)];
		int flags = readByte(input);
<<<<<<< HEAD
		data->positionMode = (spPositionMode)(flags & 1);
		data->spacingMode = (spSpacingMode)((flags >> 1) & 3);
		data->rotateMode = (spRotateMode)((flags >> 3) & 3);
=======
		data->positionMode = (spPositionMode) (flags & 1);
		data->spacingMode = (spSpacingMode) ((flags >> 1) & 3);
		data->rotateMode = (spRotateMode) ((flags >> 3) & 3);
>>>>>>> d0da762d
		if ((flags & 128) != 0) data->offsetRotation = readFloat(input);
		data->position = readFloat(input);
		if (data->positionMode == SP_POSITION_MODE_FIXED) data->position *= self->scale;
		data->spacing = readFloat(input);
		if (data->spacingMode == SP_SPACING_MODE_LENGTH || data->spacingMode == SP_SPACING_MODE_FIXED)
			data->spacing *= self->scale;
		data->mixRotate = readFloat(input);
		data->mixX = readFloat(input);
		data->mixY = readFloat(input);
		skeletonData->pathConstraints[i] = data;
	}

	// Physics constraints.
	skeletonData->physicsConstraintsCount = readVarint(input, 1);
	skeletonData->physicsConstraints = MALLOC(spPhysicsConstraintData *, skeletonData->physicsConstraintsCount);
	for (i = 0; i < skeletonData->physicsConstraintsCount; i++) {
		const char *name = readString(input);
		spPhysicsConstraintData *data = spPhysicsConstraintData_create(name);
		FREE(name);
		data->order = readVarint(input, 1);
		data->bone = skeletonData->bones[readVarint(input, 1)];
		int flags = readByte(input);
		data->skinRequired = (flags & 1) != 0;
		if ((flags & 2) != 0) data->x = readFloat(input);
		if ((flags & 4) != 0) data->y = readFloat(input);
		if ((flags & 8) != 0) data->rotate = readFloat(input);
		if ((flags & 16) != 0) data->scaleX = readFloat(input);
		if ((flags & 32) != 0) data->shearX = readFloat(input);
		data->limit = ((flags & 64) != 0 ? readFloat(input) : 5000) * self->scale;
		data->step = 1.f / readByte(input);
		data->inertia = readFloat(input);
		data->strength = readFloat(input);
		data->damping = readFloat(input);
		data->massInverse = (flags & 128) != 0 ? readFloat(input) : 1;
		data->wind = readFloat(input);
		data->gravity = readFloat(input);
		flags = readByte(input);
		if ((flags & 1) != 0) data->inertiaGlobal = -1;
		if ((flags & 2) != 0) data->strengthGlobal = -1;
		if ((flags & 4) != 0) data->dampingGlobal = -1;
		if ((flags & 8) != 0) data->massGlobal = -1;
		if ((flags & 16) != 0) data->windGlobal = -1;
		if ((flags & 32) != 0) data->gravityGlobal = -1;
		if ((flags & 64) != 0) data->mixGlobal = -1;
		data->mix = (flags & 128) != 0 ? readFloat(input) : 1;
		skeletonData->physicsConstraints[i] = data;
	}

	/* Default skin. */
	skeletonData->defaultSkin = spSkeletonBinary_readSkin(self, input, -1, skeletonData, nonessential);
	if (self->attachmentLoader->error1) {
		spSkeletonData_dispose(skeletonData);
		_spSkeletonBinary_setError(self, self->attachmentLoader->error1, self->attachmentLoader->error2);
		return NULL;
	}
	skeletonData->skinsCount = readVarint(input, 1);

	if (skeletonData->defaultSkin)
		++skeletonData->skinsCount;

	skeletonData->skins = MALLOC(spSkin *, skeletonData->skinsCount);

	if (skeletonData->defaultSkin)
		skeletonData->skins[0] = skeletonData->defaultSkin;

	/* Skins. */
	for (i = skeletonData->defaultSkin ? 1 : 0; i < skeletonData->skinsCount; ++i) {
		spSkin *skin = spSkeletonBinary_readSkin(self, input, 0, skeletonData, nonessential);
		if (self->attachmentLoader->error1) {
			spSkeletonData_dispose(skeletonData);
			_spSkeletonBinary_setError(self, self->attachmentLoader->error1, self->attachmentLoader->error2);
			return NULL;
		}
		skeletonData->skins[i] = skin;
	}

	/* Linked meshes. */
	for (i = 0; i < internal->linkedMeshCount; ++i) {
		_spLinkedMesh *linkedMesh = internal->linkedMeshes + i;
		spSkin *skin = skeletonData->skins[linkedMesh->skinIndex];
		if (!skin) {
			FREE(input);
			spSkeletonData_dispose(skeletonData);
			_spSkeletonBinary_setError(self, "Skin not found", "");
			return NULL;
		}
		spAttachment *parent = spSkin_getAttachment(skin, linkedMesh->slotIndex, linkedMesh->parent);
		if (!parent) {
			FREE(input);
			spSkeletonData_dispose(skeletonData);
			_spSkeletonBinary_setError(self, "Parent mesh not found: ", linkedMesh->parent);
			return NULL;
		}
		linkedMesh->mesh->super.timelineAttachment = linkedMesh->inheritTimeline ? parent
																				 : SUPER(SUPER(linkedMesh->mesh));
		spMeshAttachment_setParentMesh(linkedMesh->mesh, SUB_CAST(spMeshAttachment, parent));
		if (linkedMesh->mesh->region) spMeshAttachment_updateRegion(linkedMesh->mesh);
		spAttachmentLoader_configureAttachment(self->attachmentLoader, SUPER(SUPER(linkedMesh->mesh)));
	}

	/* Events. */
	skeletonData->eventsCount = readVarint(input, 1);
	skeletonData->events = MALLOC(spEventData *, skeletonData->eventsCount);
	for (i = 0; i < skeletonData->eventsCount; ++i) {
		const char *name = readString(input);
		spEventData *eventData = spEventData_create(name);
		FREE(name);
		eventData->intValue = readVarint(input, 0);
		eventData->floatValue = readFloat(input);
		eventData->stringValue = readString(input);
		eventData->audioPath = readString(input);
		if (eventData->audioPath) {
			eventData->volume = readFloat(input);
			eventData->balance = readFloat(input);
		}
		skeletonData->events[i] = eventData;
	}

	/* Animations. */
	skeletonData->animationsCount = readVarint(input, 1);
	skeletonData->animations = MALLOC(spAnimation *, skeletonData->animationsCount);
	for (i = 0; i < skeletonData->animationsCount; ++i) {
		const char *name = readString(input);
		spAnimation *animation = _spSkeletonBinary_readAnimation(self, name, input, skeletonData);
		FREE(name);
		if (!animation) {
			FREE(input);
			spSkeletonData_dispose(skeletonData);
			_spSkeletonBinary_setError(self, "Animation corrupted: ", name);
			return NULL;
		}
		skeletonData->animations[i] = animation;
	}

	FREE(input);
	return skeletonData;
}<|MERGE_RESOLUTION|>--- conflicted
+++ resolved
@@ -101,11 +101,7 @@
 static char *string_copy(const char *str) {
 	if (str == NULL) return NULL;
 	int len = strlen(str);
-<<<<<<< HEAD
-	char *tmp = (char *)malloc(len + 1);
-=======
 	char *tmp = (char *) malloc(len + 1);
->>>>>>> d0da762d
 	strncpy(tmp, str, len);
 	tmp[len] = '\0';
 	return tmp;
@@ -1086,11 +1082,7 @@
 											  spSkeletonData *skeletonData, int /*bool*/ nonessential) {
 	int flags = readByte(input);
 	const char *name = (flags & 8) != 0 ? readStringRef(input, skeletonData) : attachmentName;
-<<<<<<< HEAD
-	spAttachmentType type = (spAttachmentType)(flags & 0x7);
-=======
 	spAttachmentType type = (spAttachmentType) (flags & 0x7);
->>>>>>> d0da762d
 
 	switch (type) {
 		case SP_ATTACHMENT_REGION: {
@@ -1428,11 +1420,7 @@
 		data->shearX = readFloat(input);
 		data->shearY = readFloat(input);
 		data->length = readFloat(input) * self->scale;
-<<<<<<< HEAD
-		data->inherit = (spInherit)readVarint(input, 1);
-=======
 		data->inherit = (spInherit) readVarint(input, 1);
->>>>>>> d0da762d
 		data->skinRequired = readBoolean(input);
 		if (nonessential) {
 			readColor(input, &data->color.r, &data->color.g, &data->color.b, &data->color.a);
@@ -1554,15 +1542,9 @@
 			data->bones[ii] = skeletonData->bones[readVarint(input, 1)];
 		data->target = skeletonData->slots[readVarint(input, 1)];
 		int flags = readByte(input);
-<<<<<<< HEAD
-		data->positionMode = (spPositionMode)(flags & 1);
-		data->spacingMode = (spSpacingMode)((flags >> 1) & 3);
-		data->rotateMode = (spRotateMode)((flags >> 3) & 3);
-=======
 		data->positionMode = (spPositionMode) (flags & 1);
 		data->spacingMode = (spSpacingMode) ((flags >> 1) & 3);
 		data->rotateMode = (spRotateMode) ((flags >> 3) & 3);
->>>>>>> d0da762d
 		if ((flags & 128) != 0) data->offsetRotation = readFloat(input);
 		data->position = readFloat(input);
 		if (data->positionMode == SP_POSITION_MODE_FIXED) data->position *= self->scale;
