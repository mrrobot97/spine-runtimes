<<<<<<< HEAD
# 4.2.18
* Fixes compilation errors due to API change in Flutter 3.16.0, see [this issue](https://github.com/EsotericSoftware/spine-runtimes/issues/2420). **Note**: Depending on this version requires your project to depend on Flutter >= 3.16.0 as well.
=======
# 4.1.10
# Update WASM binaries

# 4.1.9
# Fixes #2412, single bone, translation only IK constraints did not take skeleton scale into account.
>>>>>>> 5d4b86e0

# 4.1.8
* Fixes compilation errors due to API change in Flutter 3.16.0, see [this issue](https://github.com/EsotericSoftware/spine-runtimes/issues/2420). **Note**: Depending on this version requires your project to depend on Flutter >= 3.16.0 as well.

# 4.2.17
* Fix allocation patter for temporary structs on Windows, which resulted in a hard crash without a stack trace on the native side.

# 4.1.7
* Fix allocation patter for temporary structs on Windows, which resulted in a hard crash without a stack trace on the native side.

# 4.2.16
* Fixed bug in path handling on Windows.

# 4.1.6
* Fixed bug in path handling on Windows.

# 4.2.15
* Updated http dependency to 1.1.0

# 4.1.5
* Updated http dependency to 1.1.0

# 4.2.14
* Merge changes from 4.1.4.

# 4.1.4
* Fixes for WASM/web builds.

# 4.2.13
* Fixes for Impeller.

# 4.1.3
* Fixes for Impeller.

# 4.2.12
* Merge changes from 4.1.1 and 4.1.2.

# 4.1.2
* API documentation and minor cosmetics.

# 4.1.1
* Backport to 4.1 spine-runtimes branch.
* Blend mode support.
* Hot-reload support. The underlying `SkeletonDrawable` will be retained if the asset file names and type provided to the `SpineWidget` constructor has not changed.

# 4.2.11
* Update README.md with setup and development instructions.

# 4.2.10
* Update README.md to point to Junji's Dart-only Spine runtime.

# 4.2.9
* Fix atlas parsing.

# 4.2.8
* Change reversed positional argument order in `SpineWidget` constructors.

# 4.2.7
* Change package name from  `esotericsoftware_spine_flutter` to `spine_flutter`.

# 4.2.6
* Fix analyzer errors, fix code style to adhere to Dart standards.

# 4.2.5
* Implemented batching of render commands, reducing the number of draw calls. 60/120fps for 100 Spineboys on all platforms.

# 0.0.4
* Clean-up `fromAsset()` factory methods so the atlas comes before skeleton data file name.
* Rename `Vector2` to `Vec2`.
* Make the bundle configurable in `SpineWidget.asset()`.

# 0.0.3
* Lower macOS deployment target to 10.11.

# 0.0.2
* Fix package name in build system `spine_flutter` > `esotericsoftware_spine_flutter`.

# 0.0.1
Initial test release.<|MERGE_RESOLUTION|>--- conflicted
+++ resolved
@@ -1,13 +1,10 @@
-<<<<<<< HEAD
 # 4.2.18
 * Fixes compilation errors due to API change in Flutter 3.16.0, see [this issue](https://github.com/EsotericSoftware/spine-runtimes/issues/2420). **Note**: Depending on this version requires your project to depend on Flutter >= 3.16.0 as well.
-=======
 # 4.1.10
 # Update WASM binaries
 
 # 4.1.9
 # Fixes #2412, single bone, translation only IK constraints did not take skeleton scale into account.
->>>>>>> 5d4b86e0
 
 # 4.1.8
 * Fixes compilation errors due to API change in Flutter 3.16.0, see [this issue](https://github.com/EsotericSoftware/spine-runtimes/issues/2420). **Note**: Depending on this version requires your project to depend on Flutter >= 3.16.0 as well.
