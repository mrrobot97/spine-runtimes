--- conflicted
+++ resolved
@@ -1,1387 +1,1380 @@
-/******************************************************************************
- * Spine Runtimes License Agreement
- * Last updated January 1, 2020. Replaces all prior versions.
- *
- * Copyright (c) 2013-2020, Esoteric Software LLC
- *
- * Integration of the Spine Runtimes into software or otherwise creating
- * derivative works of the Spine Runtimes is permitted under the terms and
- * conditions of Section 2 of the Spine Editor License Agreement:
- * http://esotericsoftware.com/spine-editor-license
- *
- * Otherwise, it is permitted to integrate the Spine Runtimes into software
- * or otherwise create derivative works of the Spine Runtimes (collectively,
- * "Products"), provided that each user of the Products must obtain their own
- * Spine Editor license and redistribution of the Products in any form must
- * include this license and copyright notice.
- *
- * THE SPINE RUNTIMES ARE PROVIDED BY ESOTERIC SOFTWARE LLC "AS IS" AND ANY
- * EXPRESS OR IMPLIED WARRANTIES, INCLUDING, BUT NOT LIMITED TO, THE IMPLIED
- * WARRANTIES OF MERCHANTABILITY AND FITNESS FOR A PARTICULAR PURPOSE ARE
- * DISCLAIMED. IN NO EVENT SHALL ESOTERIC SOFTWARE LLC BE LIABLE FOR ANY
- * DIRECT, INDIRECT, INCIDENTAL, SPECIAL, EXEMPLARY, OR CONSEQUENTIAL DAMAGES
- * (INCLUDING, BUT NOT LIMITED TO, PROCUREMENT OF SUBSTITUTE GOODS OR SERVICES,
- * BUSINESS INTERRUPTION, OR LOSS OF USE, DATA, OR PROFITS) HOWEVER CAUSED AND
- * ON ANY THEORY OF LIABILITY, WHETHER IN CONTRACT, STRICT LIABILITY, OR TORT
- * (INCLUDING NEGLIGENCE OR OTHERWISE) ARISING IN ANY WAY OUT OF THE USE OF
- * THE SPINE RUNTIMES, EVEN IF ADVISED OF THE POSSIBILITY OF SUCH DAMAGE.
- *****************************************************************************/
-
-package com.esotericsoftware.spine;
-
-import com.badlogic.gdx.utils.Array;
-import com.badlogic.gdx.utils.FloatArray;
-import com.badlogic.gdx.utils.IntArray;
-import com.badlogic.gdx.utils.Null;
-import com.badlogic.gdx.utils.ObjectSet;
-import com.badlogic.gdx.utils.Pool;
-import com.badlogic.gdx.utils.Pool.Poolable;
-import com.badlogic.gdx.utils.SnapshotArray;
-
-import com.esotericsoftware.spine.Animation.AttachmentTimeline;
-import com.esotericsoftware.spine.Animation.DrawOrderTimeline;
-import com.esotericsoftware.spine.Animation.EventTimeline;
-import com.esotericsoftware.spine.Animation.MixBlend;
-import com.esotericsoftware.spine.Animation.MixDirection;
-import com.esotericsoftware.spine.Animation.RotateTimeline;
-import com.esotericsoftware.spine.Animation.Timeline;
-
-/** Applies animations over time, queues animations for later playback, mixes (crossfading) between animations, and applies
- * multiple animations on top of each other (layering).
- * <p>
- * See <a href='http://esotericsoftware.com/spine-applying-animations/'>Applying Animations</a> in the Spine Runtimes Guide. */
-public class AnimationState {
-	static private final Animation emptyAnimation = new Animation("<empty>", new Array(0), 0);
-
-	/** 1) A previously applied timeline has set this property.<br>
-	 * Result: Mix from the current pose to the timeline pose. */
-	static private final int SUBSEQUENT = 0;
-	/** 1) This is the first timeline to set this property.<br>
-	 * 2) The next track entry applied after this one does not have a timeline to set this property.<br>
-	 * Result: Mix from the setup pose to the timeline pose. */
-	static private final int FIRST = 1;
-	/** 1) A previously applied timeline has set this property.<br>
-	 * 2) The next track entry to be applied does have a timeline to set this property.<br>
-	 * 3) The next track entry after that one does not have a timeline to set this property.<br>
-	 * Result: Mix from the current pose to the timeline pose, but do not mix out. This avoids "dipping" when crossfading
-	 * animations that key the same property. A subsequent timeline will set this property using a mix. */
-	static private final int HOLD_SUBSEQUENT = 2;
-	/** 1) This is the first timeline to set this property.<br>
-	 * 2) The next track entry to be applied does have a timeline to set this property.<br>
-	 * 3) The next track entry after that one does not have a timeline to set this property.<br>
-	 * Result: Mix from the setup pose to the timeline pose, but do not mix out. This avoids "dipping" when crossfading animations
-	 * that key the same property. A subsequent timeline will set this property using a mix. */
-	static private final int HOLD_FIRST = 3;
-	/** 1) This is the first timeline to set this property.<br>
-	 * 2) The next track entry to be applied does have a timeline to set this property.<br>
-	 * 3) The next track entry after that one does have a timeline to set this property.<br>
-	 * 4) timelineHoldMix stores the first subsequent track entry that does not have a timeline to set this property.<br>
-	 * Result: The same as HOLD except the mix percentage from the timelineHoldMix track entry is used. This handles when more than
-	 * 2 track entries in a row have a timeline that sets the same property.<br>
-	 * Eg, A -> B -> C -> D where A, B, and C have a timeline setting same property, but D does not. When A is applied, to avoid
-	 * "dipping" A is not mixed out, however D (the first entry that doesn't set the property) mixing in is used to mix out A
-	 * (which affects B and C). Without using D to mix out, A would be applied fully until mixing completes, then snap to the mixed
-	 * out position. */
-	static private final int HOLD_MIX = 4;
-
-	static private final int SETUP = 1, CURRENT = 2;
-
-	private AnimationStateData data;
-	final Array<TrackEntry> tracks = new Array();
-	private final Array<Event> events = new Array();
-	final SnapshotArray<AnimationStateListener> listeners = new SnapshotArray();
-	private final EventQueue queue = new EventQueue();
-	private final ObjectSet<String> propertyIds = new ObjectSet();
-	boolean animationsChanged;
-	private float timeScale = 1;
-	private int unkeyedState;
-
-	final Pool<TrackEntry> trackEntryPool = new Pool() {
-		protected Object newObject () {
-			return new TrackEntry();
-		}
-	};
-
-	/** Creates an uninitialized AnimationState. The animation state data must be set before use. */
-	public AnimationState () {
-	}
-
-	public AnimationState (AnimationStateData data) {
-		if (data == null) throw new IllegalArgumentException("data cannot be null.");
-		this.data = data;
-	}
-
-	/** Increments each track entry {@link TrackEntry#getTrackTime()}, setting queued animations as current if needed. */
-	public void update (float delta) {
-		delta *= timeScale;
-		Object[] tracks = this.tracks.items;
-		for (int i = 0, n = this.tracks.size; i < n; i++) {
-			TrackEntry current = (TrackEntry)tracks[i];
-			if (current == null) continue;
-
-			current.animationLast = current.nextAnimationLast;
-			current.trackLast = current.nextTrackLast;
-
-			float currentDelta = delta * current.timeScale;
-
-			if (current.delay > 0) {
-				current.delay -= currentDelta;
-				if (current.delay > 0) continue;
-				currentDelta = -current.delay;
-				current.delay = 0;
-			}
-
-			TrackEntry next = current.next;
-			if (next != null) {
-				// When the next entry's delay is passed, change to the next entry, preserving leftover time.
-				float nextTime = current.trackLast - next.delay;
-				if (nextTime >= 0) {
-					next.delay = 0;
-					next.trackTime += current.timeScale == 0 ? 0 : (nextTime / current.timeScale + delta) * next.timeScale;
-					current.trackTime += currentDelta;
-					setCurrent(i, next, true);
-					while (next.mixingFrom != null) {
-						next.mixTime += delta;
-						next = next.mixingFrom;
-					}
-					continue;
-				}
-			} else if (current.trackLast >= current.trackEnd && current.mixingFrom == null) {
-				// Clear the track when there is no next entry, the track end time is reached, and there is no mixingFrom.
-				tracks[i] = null;
-				queue.end(current);
-				disposeNext(current);
-				continue;
-			}
-			if (current.mixingFrom != null && updateMixingFrom(current, delta)) {
-				// End mixing from entries once all have completed.
-				TrackEntry from = current.mixingFrom;
-				current.mixingFrom = null;
-				if (from != null) from.mixingTo = null;
-				while (from != null) {
-					queue.end(from);
-					from = from.mixingFrom;
-				}
-			}
-
-			current.trackTime += currentDelta;
-		}
-
-		queue.drain();
-	}
-
-	/** Returns true when all mixing from entries are complete. */
-	private boolean updateMixingFrom (TrackEntry to, float delta) {
-		TrackEntry from = to.mixingFrom;
-		if (from == null) return true;
-
-		boolean finished = updateMixingFrom(from, delta);
-
-		from.animationLast = from.nextAnimationLast;
-		from.trackLast = from.nextTrackLast;
-
-		// Require mixTime > 0 to ensure the mixing from entry was applied at least once.
-		if (to.mixTime > 0 && to.mixTime >= to.mixDuration) {
-			// Require totalAlpha == 0 to ensure mixing is complete, unless mixDuration == 0 (the transition is a single frame).
-			if (from.totalAlpha == 0 || to.mixDuration == 0) {
-				to.mixingFrom = from.mixingFrom;
-				if (from.mixingFrom != null) from.mixingFrom.mixingTo = to;
-				to.interruptAlpha = from.interruptAlpha;
-				queue.end(from);
-			}
-			return finished;
-		}
-
-		from.trackTime += delta * from.timeScale;
-		to.mixTime += delta;
-		return false;
-	}
-
-	/** Poses the skeleton using the track entry animations. The animation state is not changed, so can be applied to multiple
-	 * skeletons to pose them identically.
-	 * @return True if any animations were applied. */
-	public boolean apply (Skeleton skeleton) {
-		if (skeleton == null) throw new IllegalArgumentException("skeleton cannot be null.");
-		if (animationsChanged) animationsChanged();
-
-		Array<Event> events = this.events;
-		boolean applied = false;
-		Object[] tracks = this.tracks.items;
-		for (int i = 0, n = this.tracks.size; i < n; i++) {
-			TrackEntry current = (TrackEntry)tracks[i];
-			if (current == null || current.delay > 0) continue;
-			applied = true;
-
-			// Track 0 animations aren't for layering, so do not show the previously applied animations before the first key.
-			MixBlend blend = i == 0 ? MixBlend.first : current.mixBlend;
-
-			// Apply mixing from entries first.
-			float mix = current.alpha;
-			if (current.mixingFrom != null)
-				mix *= applyMixingFrom(current, skeleton, blend);
-			else if (current.trackTime >= current.trackEnd && current.next == null) //
-				mix = 0; // Set to setup pose the last time the entry will be applied.
-
-			// Apply current entry.
-			float animationLast = current.animationLast, animationTime = current.getAnimationTime(), applyTime = animationTime;
-			Array<Event> applyEvents = events;
-			if (current.reverse) {
-				applyTime = current.animation.duration - applyTime;
-				applyEvents = null;
-			}
-			int timelineCount = current.animation.timelines.size;
-			Object[] timelines = current.animation.timelines.items;
-			if ((i == 0 && mix == 1) || blend == MixBlend.add) {
-				for (int ii = 0; ii < timelineCount; ii++) {
-					Object timeline = timelines[ii];
-					if (timeline instanceof AttachmentTimeline)
-						applyAttachmentTimeline((AttachmentTimeline)timeline, skeleton, applyTime, blend, true);
-					else
-						((Timeline)timeline).apply(skeleton, animationLast, applyTime, applyEvents, mix, blend, MixDirection.in);
-				}
-			} else {
-				int[] timelineMode = current.timelineMode.items;
-
-				boolean firstFrame = current.timelinesRotation.size != timelineCount << 1;
-				if (firstFrame) current.timelinesRotation.setSize(timelineCount << 1);
-				float[] timelinesRotation = current.timelinesRotation.items;
-
-				for (int ii = 0; ii < timelineCount; ii++) {
-					Timeline timeline = (Timeline)timelines[ii];
-					MixBlend timelineBlend = timelineMode[ii] == SUBSEQUENT ? blend : MixBlend.setup;
-					if (timeline instanceof RotateTimeline) {
-						applyRotateTimeline((RotateTimeline)timeline, skeleton, applyTime, mix, timelineBlend, timelinesRotation,
-							ii << 1, firstFrame);
-					} else if (timeline instanceof AttachmentTimeline)
-						applyAttachmentTimeline((AttachmentTimeline)timeline, skeleton, applyTime, blend, true);
-					else
-						timeline.apply(skeleton, animationLast, applyTime, applyEvents, mix, timelineBlend, MixDirection.in);
-				}
-			}
-			queueEvents(current, animationTime);
-			events.clear();
-			current.nextAnimationLast = animationTime;
-			current.nextTrackLast = current.trackTime;
-		}
-
-		// Set slots attachments to the setup pose, if needed. This occurs if an animation that is mixing out sets attachments so
-		// subsequent timelines see any deform, but the subsequent timelines don't set an attachment (eg they are also mixing out or
-		// the time is before the first key).
-		int setupState = unkeyedState + SETUP;
-		Object[] slots = skeleton.slots.items;
-		for (int i = 0, n = skeleton.slots.size; i < n; i++) {
-			Slot slot = (Slot)slots[i];
-			if (slot.attachmentState == setupState) {
-				String attachmentName = slot.data.attachmentName;
-				slot.setAttachment(attachmentName == null ? null : skeleton.getAttachment(slot.data.index, attachmentName));
-			}
-		}
-		unkeyedState += 2; // Increasing after each use avoids the need to reset attachmentState for every slot.
-
-		queue.drain();
-		return applied;
-	}
-
-	private float applyMixingFrom (TrackEntry to, Skeleton skeleton, MixBlend blend) {
-		TrackEntry from = to.mixingFrom;
-		if (from.mixingFrom != null) applyMixingFrom(from, skeleton, blend);
-
-		float mix;
-		if (to.mixDuration == 0) { // Single frame mix to undo mixingFrom changes.
-			mix = 1;
-			if (blend == MixBlend.first) blend = MixBlend.setup; // Tracks >0 are transparent and can't reset to setup pose.
-		} else {
-			mix = to.mixTime / to.mixDuration;
-			if (mix > 1) mix = 1;
-			if (blend != MixBlend.first) blend = from.mixBlend; // Track 0 ignores track mix blend.
-		}
-
-		boolean attachments = mix < from.attachmentThreshold, drawOrder = mix < from.drawOrderThreshold;
-		int timelineCount = from.animation.timelines.size;
-		Object[] timelines = from.animation.timelines.items;
-		float alphaHold = from.alpha * to.interruptAlpha, alphaMix = alphaHold * (1 - mix);
-		float animationLast = from.animationLast, animationTime = from.getAnimationTime(), applyTime = animationTime;
-		Array<Event> events = null;
-		if (from.reverse)
-			applyTime = from.animation.duration - applyTime;
-		else {
-			if (mix < from.eventThreshold) events = this.events;
-		}
-
-		if (blend == MixBlend.add) {
-			for (int i = 0; i < timelineCount; i++)
-				((Timeline)timelines[i]).apply(skeleton, animationLast, applyTime, events, alphaMix, blend, MixDirection.out);
-		} else {
-			int[] timelineMode = from.timelineMode.items;
-			Object[] timelineHoldMix = from.timelineHoldMix.items;
-
-			boolean firstFrame = from.timelinesRotation.size != timelineCount << 1;
-			if (firstFrame) from.timelinesRotation.setSize(timelineCount << 1);
-			float[] timelinesRotation = from.timelinesRotation.items;
-
-			from.totalAlpha = 0;
-			for (int i = 0; i < timelineCount; i++) {
-				Timeline timeline = (Timeline)timelines[i];
-				MixDirection direction = MixDirection.out;
-				MixBlend timelineBlend;
-				float alpha;
-				switch (timelineMode[i]) {
-				case SUBSEQUENT:
-					if (!drawOrder && timeline instanceof DrawOrderTimeline) continue;
-					timelineBlend = blend;
-					alpha = alphaMix;
-					break;
-				case FIRST:
-					timelineBlend = MixBlend.setup;
-					alpha = alphaMix;
-					break;
-				case HOLD_SUBSEQUENT:
-					timelineBlend = blend;
-					alpha = alphaHold;
-					break;
-				case HOLD_FIRST:
-					timelineBlend = MixBlend.setup;
-					alpha = alphaHold;
-					break;
-				default: // HOLD_MIX
-					timelineBlend = MixBlend.setup;
-					TrackEntry holdMix = (TrackEntry)timelineHoldMix[i];
-					alpha = alphaHold * Math.max(0, 1 - holdMix.mixTime / holdMix.mixDuration);
-					break;
-				}
-				from.totalAlpha += alpha;
-				if (timeline instanceof RotateTimeline) {
-					applyRotateTimeline((RotateTimeline)timeline, skeleton, applyTime, alpha, timelineBlend, timelinesRotation, i << 1,
-						firstFrame);
-				} else if (timeline instanceof AttachmentTimeline)
-					applyAttachmentTimeline((AttachmentTimeline)timeline, skeleton, applyTime, timelineBlend, attachments);
-				else {
-					if (drawOrder && timeline instanceof DrawOrderTimeline && timelineBlend == MixBlend.setup)
-						direction = MixDirection.in;
-					timeline.apply(skeleton, animationLast, applyTime, events, alpha, timelineBlend, direction);
-				}
-			}
-		}
-
-		if (to.mixDuration > 0) queueEvents(from, animationTime);
-		this.events.clear();
-		from.nextAnimationLast = animationTime;
-		from.nextTrackLast = from.trackTime;
-
-		return mix;
-	}
-
-	/** Applies the attachment timeline and sets {@link Slot#attachmentState}.
-	 * @param attachments False when: 1) the attachment timeline is mixing out, 2) mix < attachmentThreshold, and 3) the timeline
-	 *           is not the last timeline to set the slot's attachment. In that case the timeline is applied only so subsequent
-	 *           timelines see any deform. */
-	private void applyAttachmentTimeline (AttachmentTimeline timeline, Skeleton skeleton, float time, MixBlend blend,
-		boolean attachments) {
-
-		Slot slot = skeleton.slots.get(timeline.slotIndex);
-		if (!slot.bone.active) return;
-
-		float[] frames = timeline.frames;
-		if (time < frames[0]) { // Time is before first frame.
-			if (blend == MixBlend.setup || blend == MixBlend.first)
-				setAttachment(skeleton, slot, slot.data.attachmentName, attachments);
-		} else
-			setAttachment(skeleton, slot, timeline.attachmentNames[Animation.search(frames, time)], attachments);
-
-		// If an attachment wasn't set (ie before the first frame or attachments is false), set the setup attachment later.
-		if (slot.attachmentState <= unkeyedState) slot.attachmentState = unkeyedState + SETUP;
-	}
-
-	private void setAttachment (Skeleton skeleton, Slot slot, String attachmentName, boolean attachments) {
-		slot.setAttachment(attachmentName == null ? null : skeleton.getAttachment(slot.data.index, attachmentName));
-		if (attachments) slot.attachmentState = unkeyedState + CURRENT;
-	}
-
-	/** Applies the rotate timeline, mixing with the current pose while keeping the same rotation direction chosen as the shortest
-	 * the first time the mixing was applied. */
-	private void applyRotateTimeline (RotateTimeline timeline, Skeleton skeleton, float time, float alpha, MixBlend blend,
-		float[] timelinesRotation, int i, boolean firstFrame) {
-
-		if (firstFrame) timelinesRotation[i] = 0;
-
-		if (alpha == 1) {
-			timeline.apply(skeleton, 0, time, null, 1, blend, MixDirection.in);
-			return;
-		}
-
-		Bone bone = skeleton.bones.get(timeline.boneIndex);
-		if (!bone.active) return;
-		float[] frames = timeline.frames;
-		float r1, r2;
-		if (time < frames[0]) { // Time is before first frame.
-			switch (blend) {
-			case setup:
-				bone.rotation = bone.data.rotation;
-				// Fall through.
-			default:
-				return;
-			case first:
-				r1 = bone.rotation;
-				r2 = bone.data.rotation;
-			}
-		} else {
-			r1 = blend == MixBlend.setup ? bone.data.rotation : bone.rotation;
-			r2 = bone.data.rotation + timeline.getCurveValue(time);
-		}
-
-		// Mix between rotations using the direction of the shortest route on the first frame.
-		float total, diff = r2 - r1;
-		diff -= (16384 - (int)(16384.499999999996 - diff / 360)) * 360;
-		if (diff == 0)
-			total = timelinesRotation[i];
-		else {
-			float lastTotal, lastDiff;
-			if (firstFrame) {
-				lastTotal = 0;
-				lastDiff = diff;
-			} else {
-				lastTotal = timelinesRotation[i]; // Angle and direction of mix, including loops.
-				lastDiff = timelinesRotation[i + 1]; // Difference between bones.
-			}
-			boolean current = diff > 0, dir = lastTotal >= 0;
-			// Detect cross at 0 (not 180).
-			if (Math.signum(lastDiff) != Math.signum(diff) && Math.abs(lastDiff) <= 90) {
-				// A cross after a 360 rotation is a loop.
-				if (Math.abs(lastTotal) > 180) lastTotal += 360 * Math.signum(lastTotal);
-				dir = current;
-			}
-			total = diff + lastTotal - lastTotal % 360; // Store loops as part of lastTotal.
-			if (dir != current) total += 360 * Math.signum(lastTotal);
-			timelinesRotation[i] = total;
-		}
-		timelinesRotation[i + 1] = diff;
-		bone.rotation = r1 + total * alpha;
-	}
-
-	private void queueEvents (TrackEntry entry, float animationTime) {
-		float animationStart = entry.animationStart, animationEnd = entry.animationEnd;
-		float duration = animationEnd - animationStart;
-		float trackLastWrapped = entry.trackLast % duration;
-
-		// Queue events before complete.
-		Object[] events = this.events.items;
-		int i = 0, n = this.events.size;
-		for (; i < n; i++) {
-			Event event = (Event)events[i];
-			if (event.time < trackLastWrapped) break;
-			if (event.time > animationEnd) continue; // Discard events outside animation start/end.
-			queue.event(entry, event);
-		}
-
-		// Queue complete if completed a loop iteration or the animation.
-		boolean complete;
-		if (entry.loop)
-			complete = duration == 0 || trackLastWrapped > entry.trackTime % duration;
-		else
-			complete = animationTime >= animationEnd && entry.animationLast < animationEnd;
-		if (complete) queue.complete(entry);
-
-		// Queue events after complete.
-		for (; i < n; i++) {
-			Event event = (Event)events[i];
-			if (event.time < animationStart) continue; // Discard events outside animation start/end.
-			queue.event(entry, event);
-		}
-	}
-
-	/** Removes all animations from all tracks, leaving skeletons in their current pose.
-	 * <p>
-	 * It may be desired to use {@link AnimationState#setEmptyAnimations(float)} to mix the skeletons back to the setup pose,
-	 * rather than leaving them in their current pose. */
-	public void clearTracks () {
-		boolean oldDrainDisabled = queue.drainDisabled;
-		queue.drainDisabled = true;
-		for (int i = 0, n = tracks.size; i < n; i++)
-			clearTrack(i);
-		tracks.clear();
-		queue.drainDisabled = oldDrainDisabled;
-		queue.drain();
-	}
-
-	/** Removes all animations from the track, leaving skeletons in their current pose.
-	 * <p>
-	 * It may be desired to use {@link AnimationState#setEmptyAnimation(int, float)} to mix the skeletons back to the setup pose,
-	 * rather than leaving them in their current pose. */
-	public void clearTrack (int trackIndex) {
-		if (trackIndex < 0) throw new IllegalArgumentException("trackIndex must be >= 0.");
-		if (trackIndex >= tracks.size) return;
-		TrackEntry current = tracks.get(trackIndex);
-		if (current == null) return;
-
-		queue.end(current);
-
-		disposeNext(current);
-
-		TrackEntry entry = current;
-		while (true) {
-			TrackEntry from = entry.mixingFrom;
-			if (from == null) break;
-			queue.end(from);
-			entry.mixingFrom = null;
-			entry.mixingTo = null;
-			entry = from;
-		}
-
-		tracks.set(current.trackIndex, null);
-
-		queue.drain();
-	}
-
-	/** Removes the {@link TrackEntry#getNext() next entry} and all entries after it for the specified entry. */
-	public void clearNext (TrackEntry entry) {
-		disposeNext(entry.next);
-	}
-
-	private void setCurrent (int index, TrackEntry current, boolean interrupt) {
-		TrackEntry from = expandToIndex(index);
-		tracks.set(index, current);
-		current.previous = null;
-
-		if (from != null) {
-			if (interrupt) queue.interrupt(from);
-			current.mixingFrom = from;
-			from.mixingTo = current;
-			current.mixTime = 0;
-
-			// Store the interrupted mix percentage.
-			if (from.mixingFrom != null && from.mixDuration > 0)
-				current.interruptAlpha *= Math.min(1, from.mixTime / from.mixDuration);
-
-			from.timelinesRotation.clear(); // Reset rotation for mixing out, in case entry was mixed in.
-		}
-
-		queue.start(current);
-	}
-
-	/** Sets an animation by name.
-	 * <p>
-	 * See {@link #setAnimation(int, Animation, boolean)}. */
-	public TrackEntry setAnimation (int trackIndex, String animationName, boolean loop) {
-		Animation animation = data.skeletonData.findAnimation(animationName);
-		if (animation == null) throw new IllegalArgumentException("Animation not found: " + animationName);
-		return setAnimation(trackIndex, animation, loop);
-	}
-
-	/** Sets the current animation for a track, discarding any queued animations. If the formerly current track entry was never
-	 * applied to a skeleton, it is replaced (not mixed from).
-	 * @param loop If true, the animation will repeat. If false it will not, instead its last frame is applied if played beyond its
-	 *           duration. In either case {@link TrackEntry#getTrackEnd()} determines when the track is cleared.
-	 * @return A track entry to allow further customization of animation playback. References to the track entry must not be kept
-	 *         after the {@link AnimationStateListener#dispose(TrackEntry)} event occurs. */
-	public TrackEntry setAnimation (int trackIndex, Animation animation, boolean loop) {
-		if (trackIndex < 0) throw new IllegalArgumentException("trackIndex must be >= 0.");
-		if (animation == null) throw new IllegalArgumentException("animation cannot be null.");
-		boolean interrupt = true;
-		TrackEntry current = expandToIndex(trackIndex);
-		if (current != null) {
-			if (current.nextTrackLast == -1) {
-				// Don't mix from an entry that was never applied.
-				tracks.set(trackIndex, current.mixingFrom);
-				queue.interrupt(current);
-				queue.end(current);
-				disposeNext(current);
-				current = current.mixingFrom;
-				interrupt = false; // mixingFrom is current again, but don't interrupt it twice.
-			} else
-				disposeNext(current);
-		}
-		TrackEntry entry = trackEntry(trackIndex, animation, loop, current);
-		setCurrent(trackIndex, entry, interrupt);
-		queue.drain();
-		return entry;
-	}
-
-	/** Queues an animation by name.
-	 * <p>
-	 * See {@link #addAnimation(int, Animation, boolean, float)}. */
-	public TrackEntry addAnimation (int trackIndex, String animationName, boolean loop, float delay) {
-		Animation animation = data.skeletonData.findAnimation(animationName);
-		if (animation == null) throw new IllegalArgumentException("Animation not found: " + animationName);
-		return addAnimation(trackIndex, animation, loop, delay);
-	}
-
-	/** Adds an animation to be played after the current or last queued animation for a track. If the track is empty, it is
-	 * equivalent to calling {@link #setAnimation(int, Animation, boolean)}.
-	 * @param delay If > 0, sets {@link TrackEntry#getDelay()}. If <= 0, the delay set is the duration of the previous track entry
-	 *           minus any mix duration (from the {@link AnimationStateData}) plus the specified <code>delay</code> (ie the mix
-	 *           ends at (<code>delay</code> = 0) or before (<code>delay</code> < 0) the previous track entry duration). If the
-	 *           previous entry is looping, its next loop completion is used instead of its duration.
-	 * @return A track entry to allow further customization of animation playback. References to the track entry must not be kept
-	 *         after the {@link AnimationStateListener#dispose(TrackEntry)} event occurs. */
-	public TrackEntry addAnimation (int trackIndex, Animation animation, boolean loop, float delay) {
-		if (trackIndex < 0) throw new IllegalArgumentException("trackIndex must be >= 0.");
-		if (animation == null) throw new IllegalArgumentException("animation cannot be null.");
-
-		TrackEntry last = expandToIndex(trackIndex);
-		if (last != null) {
-			while (last.next != null)
-				last = last.next;
-		}
-
-		TrackEntry entry = trackEntry(trackIndex, animation, loop, last);
-
-		if (last == null) {
-			setCurrent(trackIndex, entry, true);
-			queue.drain();
-		} else {
-			last.next = entry;
-			entry.previous = last;
-			if (delay <= 0) delay += last.getTrackComplete() - entry.mixDuration;
-		}
-
-		entry.delay = delay;
-		return entry;
-	}
-
-	/** Sets an empty animation for a track, discarding any queued animations, and sets the track entry's
-	 * {@link TrackEntry#getMixDuration()}. An empty animation has no timelines and serves as a placeholder for mixing in or out.
-	 * <p>
-	 * Mixing out is done by setting an empty animation with a mix duration using either {@link #setEmptyAnimation(int, float)},
-	 * {@link #setEmptyAnimations(float)}, or {@link #addEmptyAnimation(int, float, float)}. Mixing to an empty animation causes
-	 * the previous animation to be applied less and less over the mix duration. Properties keyed in the previous animation
-	 * transition to the value from lower tracks or to the setup pose value if no lower tracks key the property. A mix duration of
-	 * 0 still mixes out over one frame.
-	 * <p>
-	 * Mixing in is done by first setting an empty animation, then adding an animation using
-	 * {@link #addAnimation(int, Animation, boolean, float)} with the desired delay (an empty animation has a duration of 0) and on
-	 * the returned track entry, set the {@link TrackEntry#setMixDuration(float)}. Mixing from an empty animation causes the new
-	 * animation to be applied more and more over the mix duration. Properties keyed in the new animation transition from the value
-	 * from lower tracks or from the setup pose value if no lower tracks key the property to the value keyed in the new
-	 * animation. */
-	public TrackEntry setEmptyAnimation (int trackIndex, float mixDuration) {
-		TrackEntry entry = setAnimation(trackIndex, emptyAnimation, false);
-		entry.mixDuration = mixDuration;
-		entry.trackEnd = mixDuration;
-		return entry;
-	}
-
-	/** Adds an empty animation to be played after the current or last queued animation for a track, and sets the track entry's
-	 * {@link TrackEntry#getMixDuration()}. If the track is empty, it is equivalent to calling
-	 * {@link #setEmptyAnimation(int, float)}.
-	 * <p>
-	 * See {@link #setEmptyAnimation(int, float)}.
-	 * @param delay If > 0, sets {@link TrackEntry#getDelay()}. If <= 0, the delay set is the duration of the previous track entry
-	 *           minus any mix duration plus the specified <code>delay</code> (ie the mix ends at (<code>delay</code> = 0) or
-	 *           before (<code>delay</code> < 0) the previous track entry duration). If the previous entry is looping, its next
-	 *           loop completion is used instead of its duration.
-	 * @return A track entry to allow further customization of animation playback. References to the track entry must not be kept
-	 *         after the {@link AnimationStateListener#dispose(TrackEntry)} event occurs. */
-	public TrackEntry addEmptyAnimation (int trackIndex, float mixDuration, float delay) {
-		TrackEntry entry = addAnimation(trackIndex, emptyAnimation, false, delay <= 0 ? 1 : delay);
-		entry.mixDuration = mixDuration;
-		entry.trackEnd = mixDuration;
-		if (delay <= 0 && entry.previous != null) entry.delay = entry.previous.getTrackComplete() - entry.mixDuration;
-		return entry;
-	}
-
-	/** Sets an empty animation for every track, discarding any queued animations, and mixes to it over the specified mix
-	 * duration. */
-	public void setEmptyAnimations (float mixDuration) {
-		boolean oldDrainDisabled = queue.drainDisabled;
-		queue.drainDisabled = true;
-		Object[] tracks = this.tracks.items;
-		for (int i = 0, n = this.tracks.size; i < n; i++) {
-			TrackEntry current = (TrackEntry)tracks[i];
-			if (current != null) setEmptyAnimation(current.trackIndex, mixDuration);
-		}
-		queue.drainDisabled = oldDrainDisabled;
-		queue.drain();
-	}
-
-	private TrackEntry expandToIndex (int index) {
-		if (index < tracks.size) return tracks.get(index);
-		tracks.ensureCapacity(index - tracks.size + 1);
-		tracks.size = index + 1;
-		return null;
-	}
-
-	private TrackEntry trackEntry (int trackIndex, Animation animation, boolean loop, @Null TrackEntry last) {
-		TrackEntry entry = trackEntryPool.obtain();
-		entry.trackIndex = trackIndex;
-		entry.animation = animation;
-		entry.loop = loop;
-		entry.holdPrevious = false;
-
-		entry.eventThreshold = 0;
-		entry.attachmentThreshold = 0;
-		entry.drawOrderThreshold = 0;
-
-		entry.animationStart = 0;
-		entry.animationEnd = animation.getDuration();
-		entry.animationLast = -1;
-		entry.nextAnimationLast = -1;
-
-		entry.delay = 0;
-		entry.trackTime = 0;
-		entry.trackLast = -1;
-		entry.nextTrackLast = -1;
-		entry.trackEnd = Float.MAX_VALUE;
-		entry.timeScale = 1;
-
-		entry.alpha = 1;
-		entry.interruptAlpha = 1;
-		entry.mixTime = 0;
-		entry.mixDuration = last == null ? 0 : data.getMix(last.animation, animation);
-		return entry;
-	}
-
-	private void disposeNext (TrackEntry entry) {
-		TrackEntry next = entry.next;
-		while (next != null) {
-			queue.dispose(next);
-			next = next.next;
-		}
-		entry.next = null;
-	}
-
-	void animationsChanged () {
-		animationsChanged = false;
-
-		// Process in the order that animations are applied.
-		propertyIds.clear(2048);
-		int n = tracks.size;
-		Object[] tracks = this.tracks.items;
-		for (int i = 0; i < n; i++) {
-			TrackEntry entry = (TrackEntry)tracks[i];
-			if (entry == null) continue;
-			while (entry.mixingFrom != null) // Move to last entry, then iterate in reverse.
-				entry = entry.mixingFrom;
-			do {
-				if (entry.mixingTo == null || entry.mixBlend != MixBlend.add) computeHold(entry);
-				entry = entry.mixingTo;
-			} while (entry != null);
-		}
-	}
-
-	private void computeHold (TrackEntry entry) {
-		TrackEntry to = entry.mixingTo;
-		Object[] timelines = entry.animation.timelines.items;
-		int timelinesCount = entry.animation.timelines.size;
-		int[] timelineMode = entry.timelineMode.setSize(timelinesCount);
-		entry.timelineHoldMix.clear();
-		Object[] timelineHoldMix = entry.timelineHoldMix.setSize(timelinesCount);
-		ObjectSet<String> propertyIds = this.propertyIds;
-
-		if (to != null && to.holdPrevious) {
-<<<<<<< HEAD
-			for (int i = 0; i < timelinesCount; i++) {
-				propertyIds.addAll(((Timeline)timelines[i]).getPropertyIds());
-				timelineMode[i] = HOLD;
-			}
-=======
-			for (int i = 0; i < timelinesCount; i++)
-				timelineMode[i] = propertyIDs.add(((Timeline)timelines[i]).getPropertyId()) ? HOLD_FIRST : HOLD_SUBSEQUENT;
->>>>>>> 82903533
-			return;
-		}
-
-		outer:
-		for (int i = 0; i < timelinesCount; i++) {
-			Timeline timeline = (Timeline)timelines[i];
-			String[] ids = timeline.getPropertyIds();
-			if (!propertyIds.addAll(ids))
-				timelineMode[i] = SUBSEQUENT;
-			else if (to == null || timeline instanceof AttachmentTimeline || timeline instanceof DrawOrderTimeline
-				|| timeline instanceof EventTimeline || !to.animation.hasTimeline(ids)) {
-				timelineMode[i] = FIRST;
-			} else {
-				for (TrackEntry next = to.mixingTo; next != null; next = next.mixingTo) {
-					if (next.animation.hasTimeline(ids)) continue;
-					if (next.mixDuration > 0) {
-						timelineMode[i] = HOLD_MIX;
-						timelineHoldMix[i] = next;
-						continue outer;
-					}
-					break;
-				}
-				timelineMode[i] = HOLD_FIRST;
-			}
-		}
-	}
-
-	/** Returns the track entry for the animation currently playing on the track, or null if no animation is currently playing. */
-	public @Null TrackEntry getCurrent (int trackIndex) {
-		if (trackIndex < 0) throw new IllegalArgumentException("trackIndex must be >= 0.");
-		if (trackIndex >= tracks.size) return null;
-		return tracks.get(trackIndex);
-	}
-
-	/** Adds a listener to receive events for all track entries. */
-	public void addListener (AnimationStateListener listener) {
-		if (listener == null) throw new IllegalArgumentException("listener cannot be null.");
-		listeners.add(listener);
-	}
-
-	/** Removes the listener added with {@link #addListener(AnimationStateListener)}. */
-	public void removeListener (AnimationStateListener listener) {
-		listeners.removeValue(listener, true);
-	}
-
-	/** Removes all listeners added with {@link #addListener(AnimationStateListener)}. */
-	public void clearListeners () {
-		listeners.clear();
-	}
-
-	/** Discards all listener notifications that have not yet been delivered. This can be useful to call from an
-	 * {@link AnimationStateListener} when it is known that further notifications that may have been already queued for delivery
-	 * are not wanted because new animations are being set. */
-	public void clearListenerNotifications () {
-		queue.clear();
-	}
-
-	/** Multiplier for the delta time when the animation state is updated, causing time for all animations and mixes to play slower
-	 * or faster. Defaults to 1.
-	 * <p>
-	 * See TrackEntry {@link TrackEntry#getTimeScale()} for affecting a single animation. */
-	public float getTimeScale () {
-		return timeScale;
-	}
-
-	public void setTimeScale (float timeScale) {
-		this.timeScale = timeScale;
-	}
-
-	/** The AnimationStateData to look up mix durations. */
-	public AnimationStateData getData () {
-		return data;
-	}
-
-	public void setData (AnimationStateData data) {
-		if (data == null) throw new IllegalArgumentException("data cannot be null.");
-		this.data = data;
-	}
-
-	/** The list of tracks that currently have animations, which may contain null entries. */
-	public Array<TrackEntry> getTracks () {
-		return tracks;
-	}
-
-	public String toString () {
-		StringBuilder buffer = new StringBuilder(64);
-		Object[] tracks = this.tracks.items;
-		for (int i = 0, n = this.tracks.size; i < n; i++) {
-			TrackEntry entry = (TrackEntry)tracks[i];
-			if (entry == null) continue;
-			if (buffer.length() > 0) buffer.append(", ");
-			buffer.append(entry.toString());
-		}
-		if (buffer.length() == 0) return "<none>";
-		return buffer.toString();
-	}
-
-	/** Stores settings and other state for the playback of an animation on an {@link AnimationState} track.
-	 * <p>
-	 * References to a track entry must not be kept after the {@link AnimationStateListener#dispose(TrackEntry)} event occurs. */
-	static public class TrackEntry implements Poolable {
-		Animation animation;
-		@Null TrackEntry previous, next, mixingFrom, mixingTo;
-		@Null AnimationStateListener listener;
-		int trackIndex;
-		boolean loop, holdPrevious, reverse;
-		float eventThreshold, attachmentThreshold, drawOrderThreshold;
-		float animationStart, animationEnd, animationLast, nextAnimationLast;
-		float delay, trackTime, trackLast, nextTrackLast, trackEnd, timeScale;
-		float alpha, mixTime, mixDuration, interruptAlpha, totalAlpha;
-		MixBlend mixBlend = MixBlend.replace;
-
-		final IntArray timelineMode = new IntArray();
-		final Array<TrackEntry> timelineHoldMix = new Array();
-		final FloatArray timelinesRotation = new FloatArray();
-
-		public void reset () {
-			previous = null;
-			next = null;
-			mixingFrom = null;
-			mixingTo = null;
-			animation = null;
-			listener = null;
-			timelineMode.clear();
-			timelineHoldMix.clear();
-			timelinesRotation.clear();
-		}
-
-		/** The index of the track where this track entry is either current or queued.
-		 * <p>
-		 * See {@link AnimationState#getCurrent(int)}. */
-		public int getTrackIndex () {
-			return trackIndex;
-		}
-
-		/** The animation to apply for this track entry. */
-		public Animation getAnimation () {
-			return animation;
-		}
-
-		public void setAnimation (Animation animation) {
-			if (animation == null) throw new IllegalArgumentException("animation cannot be null.");
-			this.animation = animation;
-		}
-
-		/** If true, the animation will repeat. If false it will not, instead its last frame is applied if played beyond its
-		 * duration. */
-		public boolean getLoop () {
-			return loop;
-		}
-
-		public void setLoop (boolean loop) {
-			this.loop = loop;
-		}
-
-		/** Seconds to postpone playing the animation. When this track entry is the current track entry, <code>delay</code>
-		 * postpones incrementing the {@link #getTrackTime()}. When this track entry is queued, <code>delay</code> is the time from
-		 * the start of the previous animation to when this track entry will become the current track entry (ie when the previous
-		 * track entry {@link TrackEntry#getTrackTime()} >= this track entry's <code>delay</code>).
-		 * <p>
-		 * {@link #getTimeScale()} affects the delay.
-		 * <p>
-		 * When using {@link AnimationState#addAnimation(int, Animation, boolean, float)} with a <code>delay</code> <= 0, the delay
-		 * is set using the mix duration from the {@link AnimationStateData}. If {@link #mixDuration} is set afterward, the delay
-		 * may need to be adjusted. */
-		public float getDelay () {
-			return delay;
-		}
-
-		public void setDelay (float delay) {
-			this.delay = delay;
-		}
-
-		/** Current time in seconds this track entry has been the current track entry. The track time determines
-		 * {@link #getAnimationTime()}. The track time can be set to start the animation at a time other than 0, without affecting
-		 * looping. */
-		public float getTrackTime () {
-			return trackTime;
-		}
-
-		public void setTrackTime (float trackTime) {
-			this.trackTime = trackTime;
-		}
-
-		/** The track time in seconds when this animation will be removed from the track. Defaults to the highest possible float
-		 * value, meaning the animation will be applied until a new animation is set or the track is cleared. If the track end time
-		 * is reached, no other animations are queued for playback, and mixing from any previous animations is complete, then the
-		 * properties keyed by the animation are set to the setup pose and the track is cleared.
-		 * <p>
-		 * It may be desired to use {@link AnimationState#addEmptyAnimation(int, float, float)} rather than have the animation
-		 * abruptly cease being applied. */
-		public float getTrackEnd () {
-			return trackEnd;
-		}
-
-		public void setTrackEnd (float trackEnd) {
-			this.trackEnd = trackEnd;
-		}
-
-		/** If this track entry is non-looping, the track time in seconds when {@link #getAnimationEnd()} is reached, or the current
-		 * {@link #getTrackTime()} if it has already been reached. If this track entry is looping, the track time when this
-		 * animation will reach its next {@link #getAnimationEnd()} (the next loop completion). */
-		public float getTrackComplete () {
-			float duration = animationEnd - animationStart;
-			if (duration != 0) {
-				if (loop) return duration * (1 + (int)(trackTime / duration)); // Completion of next loop.
-				if (trackTime < duration) return duration; // Before duration.
-			}
-			return trackTime; // Next update.
-		}
-
-		/** Seconds when this animation starts, both initially and after looping. Defaults to 0.
-		 * <p>
-		 * When changing the <code>animationStart</code> time, it often makes sense to set {@link #getAnimationLast()} to the same
-		 * value to prevent timeline keys before the start time from triggering. */
-		public float getAnimationStart () {
-			return animationStart;
-		}
-
-		public void setAnimationStart (float animationStart) {
-			this.animationStart = animationStart;
-		}
-
-		/** Seconds for the last frame of this animation. Non-looping animations won't play past this time. Looping animations will
-		 * loop back to {@link #getAnimationStart()} at this time. Defaults to the animation {@link Animation#duration}. */
-		public float getAnimationEnd () {
-			return animationEnd;
-		}
-
-		public void setAnimationEnd (float animationEnd) {
-			this.animationEnd = animationEnd;
-		}
-
-		/** The time in seconds this animation was last applied. Some timelines use this for one-time triggers. Eg, when this
-		 * animation is applied, event timelines will fire all events between the <code>animationLast</code> time (exclusive) and
-		 * <code>animationTime</code> (inclusive). Defaults to -1 to ensure triggers on frame 0 happen the first time this animation
-		 * is applied. */
-		public float getAnimationLast () {
-			return animationLast;
-		}
-
-		public void setAnimationLast (float animationLast) {
-			this.animationLast = animationLast;
-			nextAnimationLast = animationLast;
-		}
-
-		/** Uses {@link #getTrackTime()} to compute the <code>animationTime</code>, which is between {@link #getAnimationStart()}
-		 * and {@link #getAnimationEnd()}. When the <code>trackTime</code> is 0, the <code>animationTime</code> is equal to the
-		 * <code>animationStart</code> time. */
-		public float getAnimationTime () {
-			if (loop) {
-				float duration = animationEnd - animationStart;
-				if (duration == 0) return animationStart;
-				return (trackTime % duration) + animationStart;
-			}
-			return Math.min(trackTime + animationStart, animationEnd);
-		}
-
-		/** Multiplier for the delta time when this track entry is updated, causing time for this animation to pass slower or
-		 * faster. Defaults to 1.
-		 * <p>
-		 * Values < 0 are not supported. To play an animation in reverse, use {@link #getReverse()}.
-		 * <p>
-		 * {@link #getMixTime()} is not affected by track entry time scale, so {@link #getMixDuration()} may need to be adjusted to
-		 * match the animation speed.
-		 * <p>
-		 * When using {@link AnimationState#addAnimation(int, Animation, boolean, float)} with a <code>delay</code> <= 0, the
-		 * {@link #getDelay()} is set using the mix duration from the {@link AnimationStateData}, assuming time scale to be 1. If
-		 * the time scale is not 1, the delay may need to be adjusted.
-		 * <p>
-		 * See AnimationState {@link AnimationState#getTimeScale()} for affecting all animations. */
-		public float getTimeScale () {
-			return timeScale;
-		}
-
-		public void setTimeScale (float timeScale) {
-			this.timeScale = timeScale;
-		}
-
-		/** The listener for events generated by this track entry, or null.
-		 * <p>
-		 * A track entry returned from {@link AnimationState#setAnimation(int, Animation, boolean)} is already the current animation
-		 * for the track, so the track entry listener {@link AnimationStateListener#start(TrackEntry)} will not be called. */
-		public @Null AnimationStateListener getListener () {
-			return listener;
-		}
-
-		public void setListener (@Null AnimationStateListener listener) {
-			this.listener = listener;
-		}
-
-		/** Values < 1 mix this animation with the skeleton's current pose (usually the pose resulting from lower tracks). Defaults
-		 * to 1, which overwrites the skeleton's current pose with this animation.
-		 * <p>
-		 * Typically track 0 is used to completely pose the skeleton, then alpha is used on higher tracks. It doesn't make sense to
-		 * use alpha on track 0 if the skeleton pose is from the last frame render. */
-		public float getAlpha () {
-			return alpha;
-		}
-
-		public void setAlpha (float alpha) {
-			this.alpha = alpha;
-		}
-
-		/** When the mix percentage ({@link #getMixTime()} / {@link #getMixDuration()}) is less than the
-		 * <code>eventThreshold</code>, event timelines are applied while this animation is being mixed out. Defaults to 0, so event
-		 * timelines are not applied while this animation is being mixed out. */
-		public float getEventThreshold () {
-			return eventThreshold;
-		}
-
-		public void setEventThreshold (float eventThreshold) {
-			this.eventThreshold = eventThreshold;
-		}
-
-		/** When the mix percentage ({@link #getMixTime()} / {@link #getMixDuration()}) is less than the
-		 * <code>attachmentThreshold</code>, attachment timelines are applied while this animation is being mixed out. Defaults to
-		 * 0, so attachment timelines are not applied while this animation is being mixed out. */
-		public float getAttachmentThreshold () {
-			return attachmentThreshold;
-		}
-
-		public void setAttachmentThreshold (float attachmentThreshold) {
-			this.attachmentThreshold = attachmentThreshold;
-		}
-
-		/** When the mix percentage ({@link #getMixTime()} / {@link #getMixDuration()}) is less than the
-		 * <code>drawOrderThreshold</code>, draw order timelines are applied while this animation is being mixed out. Defaults to 0,
-		 * so draw order timelines are not applied while this animation is being mixed out. */
-		public float getDrawOrderThreshold () {
-			return drawOrderThreshold;
-		}
-
-		public void setDrawOrderThreshold (float drawOrderThreshold) {
-			this.drawOrderThreshold = drawOrderThreshold;
-		}
-
-		/** The animation queued to start after this animation, or null if there is none. <code>next</code> makes up a doubly linked
-		 * list.
-		 * <p>
-		 * See {@link AnimationState#clearNext(TrackEntry)} to truncate the list. */
-		public @Null TrackEntry getNext () {
-			return next;
-		}
-
-		/** The animation queued to play before this animation, or null. <code>previous</code> makes up a doubly linked list. */
-		public @Null TrackEntry getPrevious () {
-			return previous;
-		}
-
-		/** Returns true if at least one loop has been completed.
-		 * <p>
-		 * See {@link AnimationStateListener#complete(TrackEntry)}. */
-		public boolean isComplete () {
-			return trackTime >= animationEnd - animationStart;
-		}
-
-		/** Seconds from 0 to the {@link #getMixDuration()} when mixing from the previous animation to this animation. May be
-		 * slightly more than <code>mixDuration</code> when the mix is complete. */
-		public float getMixTime () {
-			return mixTime;
-		}
-
-		public void setMixTime (float mixTime) {
-			this.mixTime = mixTime;
-		}
-
-		/** Seconds for mixing from the previous animation to this animation. Defaults to the value provided by AnimationStateData
-		 * {@link AnimationStateData#getMix(Animation, Animation)} based on the animation before this animation (if any).
-		 * <p>
-		 * A mix duration of 0 still mixes out over one frame to provide the track entry being mixed out a chance to revert the
-		 * properties it was animating.
-		 * <p>
-		 * The <code>mixDuration</code> can be set manually rather than use the value from
-		 * {@link AnimationStateData#getMix(Animation, Animation)}. In that case, the <code>mixDuration</code> can be set for a new
-		 * track entry only before {@link AnimationState#update(float)} is first called.
-		 * <p>
-		 * When using {@link AnimationState#addAnimation(int, Animation, boolean, float)} with a <code>delay</code> <= 0, the
-		 * {@link #getDelay()} is set using the mix duration from the {@link AnimationStateData}. If <code>mixDuration</code> is set
-		 * afterward, the delay may need to be adjusted. For example:
-		 * <code>entry.delay = entry.previous.getTrackComplete() - entry.mixDuration;</code> */
-		public float getMixDuration () {
-			return mixDuration;
-		}
-
-		public void setMixDuration (float mixDuration) {
-			this.mixDuration = mixDuration;
-		}
-
-		/** Controls how properties keyed in the animation are mixed with lower tracks. Defaults to {@link MixBlend#replace}.
-		 * <p>
-		 * Track entries on track 0 ignore this setting and always use {@link MixBlend#first}.
-		 * <p>
-		 * The <code>mixBlend</code> can be set for a new track entry only before {@link AnimationState#apply(Skeleton)} is first
-		 * called. */
-		public MixBlend getMixBlend () {
-			return mixBlend;
-		}
-
-		public void setMixBlend (MixBlend mixBlend) {
-			if (mixBlend == null) throw new IllegalArgumentException("mixBlend cannot be null.");
-			this.mixBlend = mixBlend;
-		}
-
-		/** The track entry for the previous animation when mixing from the previous animation to this animation, or null if no
-		 * mixing is currently occuring. When mixing from multiple animations, <code>mixingFrom</code> makes up a linked list. */
-		public @Null TrackEntry getMixingFrom () {
-			return mixingFrom;
-		}
-
-		/** The track entry for the next animation when mixing from this animation to the next animation, or null if no mixing is
-		 * currently occuring. When mixing to multiple animations, <code>mixingTo</code> makes up a linked list. */
-		public @Null TrackEntry getMixingTo () {
-			return mixingTo;
-		}
-
-		public void setHoldPrevious (boolean holdPrevious) {
-			this.holdPrevious = holdPrevious;
-		}
-
-		/** If true, when mixing from the previous animation to this animation, the previous animation is applied as normal instead
-		 * of being mixed out.
-		 * <p>
-		 * When mixing between animations that key the same property, if a lower track also keys that property then the value will
-		 * briefly dip toward the lower track value during the mix. This happens because the first animation mixes from 100% to 0%
-		 * while the second animation mixes from 0% to 100%. Setting <code>holdPrevious</code> to true applies the first animation
-		 * at 100% during the mix so the lower track value is overwritten. Such dipping does not occur on the lowest track which
-		 * keys the property, only when a higher track also keys the property.
-		 * <p>
-		 * Snapping will occur if <code>holdPrevious</code> is true and this animation does not key all the same properties as the
-		 * previous animation. */
-		public boolean getHoldPrevious () {
-			return holdPrevious;
-		}
-
-		/** Resets the rotation directions for mixing this entry's rotate timelines. This can be useful to avoid bones rotating the
-		 * long way around when using {@link #alpha} and starting animations on other tracks.
-		 * <p>
-		 * Mixing with {@link MixBlend#replace} involves finding a rotation between two others, which has two possible solutions:
-		 * the short way or the long way around. The two rotations likely change over time, so which direction is the short or long
-		 * way also changes. If the short way was always chosen, bones would flip to the other side when that direction became the
-		 * long way. TrackEntry chooses the short way the first time it is applied and remembers that direction. */
-		public void resetRotationDirections () {
-			timelinesRotation.clear();
-		}
-
-		public void setReverse (boolean reverse) {
-			this.reverse = reverse;
-		}
-
-		/** If true, the animation will be applied in reverse. Events are not fired when an animation is applied in reverse. */
-		public boolean getReverse () {
-			return reverse;
-		}
-
-		public String toString () {
-			return animation == null ? "<none>" : animation.name;
-		}
-	}
-
-	class EventQueue {
-		private final Array objects = new Array();
-		boolean drainDisabled;
-
-		void start (TrackEntry entry) {
-			objects.add(EventType.start);
-			objects.add(entry);
-			animationsChanged = true;
-		}
-
-		void interrupt (TrackEntry entry) {
-			objects.add(EventType.interrupt);
-			objects.add(entry);
-		}
-
-		void end (TrackEntry entry) {
-			objects.add(EventType.end);
-			objects.add(entry);
-			animationsChanged = true;
-		}
-
-		void dispose (TrackEntry entry) {
-			objects.add(EventType.dispose);
-			objects.add(entry);
-		}
-
-		void complete (TrackEntry entry) {
-			objects.add(EventType.complete);
-			objects.add(entry);
-		}
-
-		void event (TrackEntry entry, Event event) {
-			objects.add(EventType.event);
-			objects.add(entry);
-			objects.add(event);
-		}
-
-		void drain () {
-			if (drainDisabled) return; // Not reentrant.
-			drainDisabled = true;
-
-			SnapshotArray<AnimationStateListener> listenersArray = AnimationState.this.listeners;
-			for (int i = 0; i < this.objects.size; i += 2) {
-				EventType type = (EventType)objects.get(i);
-				TrackEntry entry = (TrackEntry)objects.get(i + 1);
-				int listenersCount = listenersArray.size;
-				Object[] listeners = listenersArray.begin();
-				switch (type) {
-				case start:
-					if (entry.listener != null) entry.listener.start(entry);
-					for (int ii = 0; ii < listenersCount; ii++)
-						((AnimationStateListener)listeners[ii]).start(entry);
-					break;
-				case interrupt:
-					if (entry.listener != null) entry.listener.interrupt(entry);
-					for (int ii = 0; ii < listenersCount; ii++)
-						((AnimationStateListener)listeners[ii]).interrupt(entry);
-					break;
-				case end:
-					if (entry.listener != null) entry.listener.end(entry);
-					for (int ii = 0; ii < listenersCount; ii++)
-						((AnimationStateListener)listeners[ii]).end(entry);
-					// Fall through.
-				case dispose:
-					if (entry.listener != null) entry.listener.dispose(entry);
-					for (int ii = 0; ii < listenersCount; ii++)
-						((AnimationStateListener)listeners[ii]).dispose(entry);
-					trackEntryPool.free(entry);
-					break;
-				case complete:
-					if (entry.listener != null) entry.listener.complete(entry);
-					for (int ii = 0; ii < listenersCount; ii++)
-						((AnimationStateListener)listeners[ii]).complete(entry);
-					break;
-				case event:
-					Event event = (Event)objects.get(i++ + 2);
-					if (entry.listener != null) entry.listener.event(entry, event);
-					for (int ii = 0; ii < listenersCount; ii++)
-						((AnimationStateListener)listeners[ii]).event(entry, event);
-					break;
-				}
-				listenersArray.end();
-			}
-			clear();
-
-			drainDisabled = false;
-		}
-
-		void clear () {
-			objects.clear();
-		}
-	}
-
-	static private enum EventType {
-		start, interrupt, end, dispose, complete, event
-	}
-
-	/** The interface to implement for receiving TrackEntry events. It is always safe to call AnimationState methods when receiving
-	 * events.
-	 * <p>
-	 * See TrackEntry {@link TrackEntry#setListener(AnimationStateListener)} and AnimationState
-	 * {@link AnimationState#addListener(AnimationStateListener)}. */
-	static public interface AnimationStateListener {
-		/** Invoked when this entry has been set as the current entry. */
-		public void start (TrackEntry entry);
-
-		/** Invoked when another entry has replaced this entry as the current entry. This entry may continue being applied for
-		 * mixing. */
-		public void interrupt (TrackEntry entry);
-
-		/** Invoked when this entry is no longer the current entry and will never be applied again. */
-		public void end (TrackEntry entry);
-
-		/** Invoked when this entry will be disposed. This may occur without the entry ever being set as the current entry.
-		 * References to the entry should not be kept after <code>dispose</code> is called, as it may be destroyed or reused. */
-		public void dispose (TrackEntry entry);
-
-		/** Invoked every time this entry's animation completes a loop. Because this event is trigged in
-		 * {@link AnimationState#apply(Skeleton)}, any animations set in response to the event won't be applied until the next time
-		 * the AnimationState is applied. */
-		public void complete (TrackEntry entry);
-
-		/** Invoked when this entry's animation triggers an event. Because this event is trigged in
-		 * {@link AnimationState#apply(Skeleton)}, any animations set in response to the event won't be applied until the next time
-		 * the AnimationState is applied. */
-		public void event (TrackEntry entry, Event event);
-	}
-
-	static public abstract class AnimationStateAdapter implements AnimationStateListener {
-		public void start (TrackEntry entry) {
-		}
-
-		public void interrupt (TrackEntry entry) {
-		}
-
-		public void end (TrackEntry entry) {
-		}
-
-		public void dispose (TrackEntry entry) {
-		}
-
-		public void complete (TrackEntry entry) {
-		}
-
-		public void event (TrackEntry entry, Event event) {
-		}
-	}
-}
+/******************************************************************************
+ * Spine Runtimes License Agreement
+ * Last updated January 1, 2020. Replaces all prior versions.
+ *
+ * Copyright (c) 2013-2020, Esoteric Software LLC
+ *
+ * Integration of the Spine Runtimes into software or otherwise creating
+ * derivative works of the Spine Runtimes is permitted under the terms and
+ * conditions of Section 2 of the Spine Editor License Agreement:
+ * http://esotericsoftware.com/spine-editor-license
+ *
+ * Otherwise, it is permitted to integrate the Spine Runtimes into software
+ * or otherwise create derivative works of the Spine Runtimes (collectively,
+ * "Products"), provided that each user of the Products must obtain their own
+ * Spine Editor license and redistribution of the Products in any form must
+ * include this license and copyright notice.
+ *
+ * THE SPINE RUNTIMES ARE PROVIDED BY ESOTERIC SOFTWARE LLC "AS IS" AND ANY
+ * EXPRESS OR IMPLIED WARRANTIES, INCLUDING, BUT NOT LIMITED TO, THE IMPLIED
+ * WARRANTIES OF MERCHANTABILITY AND FITNESS FOR A PARTICULAR PURPOSE ARE
+ * DISCLAIMED. IN NO EVENT SHALL ESOTERIC SOFTWARE LLC BE LIABLE FOR ANY
+ * DIRECT, INDIRECT, INCIDENTAL, SPECIAL, EXEMPLARY, OR CONSEQUENTIAL DAMAGES
+ * (INCLUDING, BUT NOT LIMITED TO, PROCUREMENT OF SUBSTITUTE GOODS OR SERVICES,
+ * BUSINESS INTERRUPTION, OR LOSS OF USE, DATA, OR PROFITS) HOWEVER CAUSED AND
+ * ON ANY THEORY OF LIABILITY, WHETHER IN CONTRACT, STRICT LIABILITY, OR TORT
+ * (INCLUDING NEGLIGENCE OR OTHERWISE) ARISING IN ANY WAY OUT OF THE USE OF
+ * THE SPINE RUNTIMES, EVEN IF ADVISED OF THE POSSIBILITY OF SUCH DAMAGE.
+ *****************************************************************************/
+
+package com.esotericsoftware.spine;
+
+import com.badlogic.gdx.utils.Array;
+import com.badlogic.gdx.utils.FloatArray;
+import com.badlogic.gdx.utils.IntArray;
+import com.badlogic.gdx.utils.Null;
+import com.badlogic.gdx.utils.ObjectSet;
+import com.badlogic.gdx.utils.Pool;
+import com.badlogic.gdx.utils.Pool.Poolable;
+import com.badlogic.gdx.utils.SnapshotArray;
+
+import com.esotericsoftware.spine.Animation.AttachmentTimeline;
+import com.esotericsoftware.spine.Animation.DrawOrderTimeline;
+import com.esotericsoftware.spine.Animation.EventTimeline;
+import com.esotericsoftware.spine.Animation.MixBlend;
+import com.esotericsoftware.spine.Animation.MixDirection;
+import com.esotericsoftware.spine.Animation.RotateTimeline;
+import com.esotericsoftware.spine.Animation.Timeline;
+
+/** Applies animations over time, queues animations for later playback, mixes (crossfading) between animations, and applies
+ * multiple animations on top of each other (layering).
+ * <p>
+ * See <a href='http://esotericsoftware.com/spine-applying-animations/'>Applying Animations</a> in the Spine Runtimes Guide. */
+public class AnimationState {
+	static private final Animation emptyAnimation = new Animation("<empty>", new Array(0), 0);
+
+	/** 1) A previously applied timeline has set this property.<br>
+	 * Result: Mix from the current pose to the timeline pose. */
+	static private final int SUBSEQUENT = 0;
+	/** 1) This is the first timeline to set this property.<br>
+	 * 2) The next track entry applied after this one does not have a timeline to set this property.<br>
+	 * Result: Mix from the setup pose to the timeline pose. */
+	static private final int FIRST = 1;
+	/** 1) A previously applied timeline has set this property.<br>
+	 * 2) The next track entry to be applied does have a timeline to set this property.<br>
+	 * 3) The next track entry after that one does not have a timeline to set this property.<br>
+	 * Result: Mix from the current pose to the timeline pose, but do not mix out. This avoids "dipping" when crossfading
+	 * animations that key the same property. A subsequent timeline will set this property using a mix. */
+	static private final int HOLD_SUBSEQUENT = 2;
+	/** 1) This is the first timeline to set this property.<br>
+	 * 2) The next track entry to be applied does have a timeline to set this property.<br>
+	 * 3) The next track entry after that one does not have a timeline to set this property.<br>
+	 * Result: Mix from the setup pose to the timeline pose, but do not mix out. This avoids "dipping" when crossfading animations
+	 * that key the same property. A subsequent timeline will set this property using a mix. */
+	static private final int HOLD_FIRST = 3;
+	/** 1) This is the first timeline to set this property.<br>
+	 * 2) The next track entry to be applied does have a timeline to set this property.<br>
+	 * 3) The next track entry after that one does have a timeline to set this property.<br>
+	 * 4) timelineHoldMix stores the first subsequent track entry that does not have a timeline to set this property.<br>
+	 * Result: The same as HOLD except the mix percentage from the timelineHoldMix track entry is used. This handles when more than
+	 * 2 track entries in a row have a timeline that sets the same property.<br>
+	 * Eg, A -> B -> C -> D where A, B, and C have a timeline setting same property, but D does not. When A is applied, to avoid
+	 * "dipping" A is not mixed out, however D (the first entry that doesn't set the property) mixing in is used to mix out A
+	 * (which affects B and C). Without using D to mix out, A would be applied fully until mixing completes, then snap to the mixed
+	 * out position. */
+	static private final int HOLD_MIX = 4;
+
+	static private final int SETUP = 1, CURRENT = 2;
+
+	private AnimationStateData data;
+	final Array<TrackEntry> tracks = new Array();
+	private final Array<Event> events = new Array();
+	final SnapshotArray<AnimationStateListener> listeners = new SnapshotArray();
+	private final EventQueue queue = new EventQueue();
+	private final ObjectSet<String> propertyIds = new ObjectSet();
+	boolean animationsChanged;
+	private float timeScale = 1;
+	private int unkeyedState;
+
+	final Pool<TrackEntry> trackEntryPool = new Pool() {
+		protected Object newObject () {
+			return new TrackEntry();
+		}
+	};
+
+	/** Creates an uninitialized AnimationState. The animation state data must be set before use. */
+	public AnimationState () {
+	}
+
+	public AnimationState (AnimationStateData data) {
+		if (data == null) throw new IllegalArgumentException("data cannot be null.");
+		this.data = data;
+	}
+
+	/** Increments each track entry {@link TrackEntry#getTrackTime()}, setting queued animations as current if needed. */
+	public void update (float delta) {
+		delta *= timeScale;
+		Object[] tracks = this.tracks.items;
+		for (int i = 0, n = this.tracks.size; i < n; i++) {
+			TrackEntry current = (TrackEntry)tracks[i];
+			if (current == null) continue;
+
+			current.animationLast = current.nextAnimationLast;
+			current.trackLast = current.nextTrackLast;
+
+			float currentDelta = delta * current.timeScale;
+
+			if (current.delay > 0) {
+				current.delay -= currentDelta;
+				if (current.delay > 0) continue;
+				currentDelta = -current.delay;
+				current.delay = 0;
+			}
+
+			TrackEntry next = current.next;
+			if (next != null) {
+				// When the next entry's delay is passed, change to the next entry, preserving leftover time.
+				float nextTime = current.trackLast - next.delay;
+				if (nextTime >= 0) {
+					next.delay = 0;
+					next.trackTime += current.timeScale == 0 ? 0 : (nextTime / current.timeScale + delta) * next.timeScale;
+					current.trackTime += currentDelta;
+					setCurrent(i, next, true);
+					while (next.mixingFrom != null) {
+						next.mixTime += delta;
+						next = next.mixingFrom;
+					}
+					continue;
+				}
+			} else if (current.trackLast >= current.trackEnd && current.mixingFrom == null) {
+				// Clear the track when there is no next entry, the track end time is reached, and there is no mixingFrom.
+				tracks[i] = null;
+				queue.end(current);
+				disposeNext(current);
+				continue;
+			}
+			if (current.mixingFrom != null && updateMixingFrom(current, delta)) {
+				// End mixing from entries once all have completed.
+				TrackEntry from = current.mixingFrom;
+				current.mixingFrom = null;
+				if (from != null) from.mixingTo = null;
+				while (from != null) {
+					queue.end(from);
+					from = from.mixingFrom;
+				}
+			}
+
+			current.trackTime += currentDelta;
+		}
+
+		queue.drain();
+	}
+
+	/** Returns true when all mixing from entries are complete. */
+	private boolean updateMixingFrom (TrackEntry to, float delta) {
+		TrackEntry from = to.mixingFrom;
+		if (from == null) return true;
+
+		boolean finished = updateMixingFrom(from, delta);
+
+		from.animationLast = from.nextAnimationLast;
+		from.trackLast = from.nextTrackLast;
+
+		// Require mixTime > 0 to ensure the mixing from entry was applied at least once.
+		if (to.mixTime > 0 && to.mixTime >= to.mixDuration) {
+			// Require totalAlpha == 0 to ensure mixing is complete, unless mixDuration == 0 (the transition is a single frame).
+			if (from.totalAlpha == 0 || to.mixDuration == 0) {
+				to.mixingFrom = from.mixingFrom;
+				if (from.mixingFrom != null) from.mixingFrom.mixingTo = to;
+				to.interruptAlpha = from.interruptAlpha;
+				queue.end(from);
+			}
+			return finished;
+		}
+
+		from.trackTime += delta * from.timeScale;
+		to.mixTime += delta;
+		return false;
+	}
+
+	/** Poses the skeleton using the track entry animations. The animation state is not changed, so can be applied to multiple
+	 * skeletons to pose them identically.
+	 * @return True if any animations were applied. */
+	public boolean apply (Skeleton skeleton) {
+		if (skeleton == null) throw new IllegalArgumentException("skeleton cannot be null.");
+		if (animationsChanged) animationsChanged();
+
+		Array<Event> events = this.events;
+		boolean applied = false;
+		Object[] tracks = this.tracks.items;
+		for (int i = 0, n = this.tracks.size; i < n; i++) {
+			TrackEntry current = (TrackEntry)tracks[i];
+			if (current == null || current.delay > 0) continue;
+			applied = true;
+
+			// Track 0 animations aren't for layering, so do not show the previously applied animations before the first key.
+			MixBlend blend = i == 0 ? MixBlend.first : current.mixBlend;
+
+			// Apply mixing from entries first.
+			float mix = current.alpha;
+			if (current.mixingFrom != null)
+				mix *= applyMixingFrom(current, skeleton, blend);
+			else if (current.trackTime >= current.trackEnd && current.next == null) //
+				mix = 0; // Set to setup pose the last time the entry will be applied.
+
+			// Apply current entry.
+			float animationLast = current.animationLast, animationTime = current.getAnimationTime(), applyTime = animationTime;
+			Array<Event> applyEvents = events;
+			if (current.reverse) {
+				applyTime = current.animation.duration - applyTime;
+				applyEvents = null;
+			}
+			int timelineCount = current.animation.timelines.size;
+			Object[] timelines = current.animation.timelines.items;
+			if ((i == 0 && mix == 1) || blend == MixBlend.add) {
+				for (int ii = 0; ii < timelineCount; ii++) {
+					Object timeline = timelines[ii];
+					if (timeline instanceof AttachmentTimeline)
+						applyAttachmentTimeline((AttachmentTimeline)timeline, skeleton, applyTime, blend, true);
+					else
+						((Timeline)timeline).apply(skeleton, animationLast, applyTime, applyEvents, mix, blend, MixDirection.in);
+				}
+			} else {
+				int[] timelineMode = current.timelineMode.items;
+
+				boolean firstFrame = current.timelinesRotation.size != timelineCount << 1;
+				if (firstFrame) current.timelinesRotation.setSize(timelineCount << 1);
+				float[] timelinesRotation = current.timelinesRotation.items;
+
+				for (int ii = 0; ii < timelineCount; ii++) {
+					Timeline timeline = (Timeline)timelines[ii];
+					MixBlend timelineBlend = timelineMode[ii] == SUBSEQUENT ? blend : MixBlend.setup;
+					if (timeline instanceof RotateTimeline) {
+						applyRotateTimeline((RotateTimeline)timeline, skeleton, applyTime, mix, timelineBlend, timelinesRotation,
+							ii << 1, firstFrame);
+					} else if (timeline instanceof AttachmentTimeline)
+						applyAttachmentTimeline((AttachmentTimeline)timeline, skeleton, applyTime, blend, true);
+					else
+						timeline.apply(skeleton, animationLast, applyTime, applyEvents, mix, timelineBlend, MixDirection.in);
+				}
+			}
+			queueEvents(current, animationTime);
+			events.clear();
+			current.nextAnimationLast = animationTime;
+			current.nextTrackLast = current.trackTime;
+		}
+
+		// Set slots attachments to the setup pose, if needed. This occurs if an animation that is mixing out sets attachments so
+		// subsequent timelines see any deform, but the subsequent timelines don't set an attachment (eg they are also mixing out or
+		// the time is before the first key).
+		int setupState = unkeyedState + SETUP;
+		Object[] slots = skeleton.slots.items;
+		for (int i = 0, n = skeleton.slots.size; i < n; i++) {
+			Slot slot = (Slot)slots[i];
+			if (slot.attachmentState == setupState) {
+				String attachmentName = slot.data.attachmentName;
+				slot.setAttachment(attachmentName == null ? null : skeleton.getAttachment(slot.data.index, attachmentName));
+			}
+		}
+		unkeyedState += 2; // Increasing after each use avoids the need to reset attachmentState for every slot.
+
+		queue.drain();
+		return applied;
+	}
+
+	private float applyMixingFrom (TrackEntry to, Skeleton skeleton, MixBlend blend) {
+		TrackEntry from = to.mixingFrom;
+		if (from.mixingFrom != null) applyMixingFrom(from, skeleton, blend);
+
+		float mix;
+		if (to.mixDuration == 0) { // Single frame mix to undo mixingFrom changes.
+			mix = 1;
+			if (blend == MixBlend.first) blend = MixBlend.setup; // Tracks >0 are transparent and can't reset to setup pose.
+		} else {
+			mix = to.mixTime / to.mixDuration;
+			if (mix > 1) mix = 1;
+			if (blend != MixBlend.first) blend = from.mixBlend; // Track 0 ignores track mix blend.
+		}
+
+		boolean attachments = mix < from.attachmentThreshold, drawOrder = mix < from.drawOrderThreshold;
+		int timelineCount = from.animation.timelines.size;
+		Object[] timelines = from.animation.timelines.items;
+		float alphaHold = from.alpha * to.interruptAlpha, alphaMix = alphaHold * (1 - mix);
+		float animationLast = from.animationLast, animationTime = from.getAnimationTime(), applyTime = animationTime;
+		Array<Event> events = null;
+		if (from.reverse)
+			applyTime = from.animation.duration - applyTime;
+		else {
+			if (mix < from.eventThreshold) events = this.events;
+		}
+
+		if (blend == MixBlend.add) {
+			for (int i = 0; i < timelineCount; i++)
+				((Timeline)timelines[i]).apply(skeleton, animationLast, applyTime, events, alphaMix, blend, MixDirection.out);
+		} else {
+			int[] timelineMode = from.timelineMode.items;
+			Object[] timelineHoldMix = from.timelineHoldMix.items;
+
+			boolean firstFrame = from.timelinesRotation.size != timelineCount << 1;
+			if (firstFrame) from.timelinesRotation.setSize(timelineCount << 1);
+			float[] timelinesRotation = from.timelinesRotation.items;
+
+			from.totalAlpha = 0;
+			for (int i = 0; i < timelineCount; i++) {
+				Timeline timeline = (Timeline)timelines[i];
+				MixDirection direction = MixDirection.out;
+				MixBlend timelineBlend;
+				float alpha;
+				switch (timelineMode[i]) {
+				case SUBSEQUENT:
+					if (!drawOrder && timeline instanceof DrawOrderTimeline) continue;
+					timelineBlend = blend;
+					alpha = alphaMix;
+					break;
+				case FIRST:
+					timelineBlend = MixBlend.setup;
+					alpha = alphaMix;
+					break;
+				case HOLD_SUBSEQUENT:
+					timelineBlend = blend;
+					alpha = alphaHold;
+					break;
+				case HOLD_FIRST:
+					timelineBlend = MixBlend.setup;
+					alpha = alphaHold;
+					break;
+				default: // HOLD_MIX
+					timelineBlend = MixBlend.setup;
+					TrackEntry holdMix = (TrackEntry)timelineHoldMix[i];
+					alpha = alphaHold * Math.max(0, 1 - holdMix.mixTime / holdMix.mixDuration);
+					break;
+				}
+				from.totalAlpha += alpha;
+				if (timeline instanceof RotateTimeline) {
+					applyRotateTimeline((RotateTimeline)timeline, skeleton, applyTime, alpha, timelineBlend, timelinesRotation, i << 1,
+						firstFrame);
+				} else if (timeline instanceof AttachmentTimeline)
+					applyAttachmentTimeline((AttachmentTimeline)timeline, skeleton, applyTime, timelineBlend, attachments);
+				else {
+					if (drawOrder && timeline instanceof DrawOrderTimeline && timelineBlend == MixBlend.setup)
+						direction = MixDirection.in;
+					timeline.apply(skeleton, animationLast, applyTime, events, alpha, timelineBlend, direction);
+				}
+			}
+		}
+
+		if (to.mixDuration > 0) queueEvents(from, animationTime);
+		this.events.clear();
+		from.nextAnimationLast = animationTime;
+		from.nextTrackLast = from.trackTime;
+
+		return mix;
+	}
+
+	/** Applies the attachment timeline and sets {@link Slot#attachmentState}.
+	 * @param attachments False when: 1) the attachment timeline is mixing out, 2) mix < attachmentThreshold, and 3) the timeline
+	 *           is not the last timeline to set the slot's attachment. In that case the timeline is applied only so subsequent
+	 *           timelines see any deform. */
+	private void applyAttachmentTimeline (AttachmentTimeline timeline, Skeleton skeleton, float time, MixBlend blend,
+		boolean attachments) {
+
+		Slot slot = skeleton.slots.get(timeline.slotIndex);
+		if (!slot.bone.active) return;
+
+		float[] frames = timeline.frames;
+		if (time < frames[0]) { // Time is before first frame.
+			if (blend == MixBlend.setup || blend == MixBlend.first)
+				setAttachment(skeleton, slot, slot.data.attachmentName, attachments);
+		} else
+			setAttachment(skeleton, slot, timeline.attachmentNames[Animation.search(frames, time)], attachments);
+
+		// If an attachment wasn't set (ie before the first frame or attachments is false), set the setup attachment later.
+		if (slot.attachmentState <= unkeyedState) slot.attachmentState = unkeyedState + SETUP;
+	}
+
+	private void setAttachment (Skeleton skeleton, Slot slot, String attachmentName, boolean attachments) {
+		slot.setAttachment(attachmentName == null ? null : skeleton.getAttachment(slot.data.index, attachmentName));
+		if (attachments) slot.attachmentState = unkeyedState + CURRENT;
+	}
+
+	/** Applies the rotate timeline, mixing with the current pose while keeping the same rotation direction chosen as the shortest
+	 * the first time the mixing was applied. */
+	private void applyRotateTimeline (RotateTimeline timeline, Skeleton skeleton, float time, float alpha, MixBlend blend,
+		float[] timelinesRotation, int i, boolean firstFrame) {
+
+		if (firstFrame) timelinesRotation[i] = 0;
+
+		if (alpha == 1) {
+			timeline.apply(skeleton, 0, time, null, 1, blend, MixDirection.in);
+			return;
+		}
+
+		Bone bone = skeleton.bones.get(timeline.boneIndex);
+		if (!bone.active) return;
+		float[] frames = timeline.frames;
+		float r1, r2;
+		if (time < frames[0]) { // Time is before first frame.
+			switch (blend) {
+			case setup:
+				bone.rotation = bone.data.rotation;
+				// Fall through.
+			default:
+				return;
+			case first:
+				r1 = bone.rotation;
+				r2 = bone.data.rotation;
+			}
+		} else {
+			r1 = blend == MixBlend.setup ? bone.data.rotation : bone.rotation;
+			r2 = bone.data.rotation + timeline.getCurveValue(time);
+		}
+
+		// Mix between rotations using the direction of the shortest route on the first frame.
+		float total, diff = r2 - r1;
+		diff -= (16384 - (int)(16384.499999999996 - diff / 360)) * 360;
+		if (diff == 0)
+			total = timelinesRotation[i];
+		else {
+			float lastTotal, lastDiff;
+			if (firstFrame) {
+				lastTotal = 0;
+				lastDiff = diff;
+			} else {
+				lastTotal = timelinesRotation[i]; // Angle and direction of mix, including loops.
+				lastDiff = timelinesRotation[i + 1]; // Difference between bones.
+			}
+			boolean current = diff > 0, dir = lastTotal >= 0;
+			// Detect cross at 0 (not 180).
+			if (Math.signum(lastDiff) != Math.signum(diff) && Math.abs(lastDiff) <= 90) {
+				// A cross after a 360 rotation is a loop.
+				if (Math.abs(lastTotal) > 180) lastTotal += 360 * Math.signum(lastTotal);
+				dir = current;
+			}
+			total = diff + lastTotal - lastTotal % 360; // Store loops as part of lastTotal.
+			if (dir != current) total += 360 * Math.signum(lastTotal);
+			timelinesRotation[i] = total;
+		}
+		timelinesRotation[i + 1] = diff;
+		bone.rotation = r1 + total * alpha;
+	}
+
+	private void queueEvents (TrackEntry entry, float animationTime) {
+		float animationStart = entry.animationStart, animationEnd = entry.animationEnd;
+		float duration = animationEnd - animationStart;
+		float trackLastWrapped = entry.trackLast % duration;
+
+		// Queue events before complete.
+		Object[] events = this.events.items;
+		int i = 0, n = this.events.size;
+		for (; i < n; i++) {
+			Event event = (Event)events[i];
+			if (event.time < trackLastWrapped) break;
+			if (event.time > animationEnd) continue; // Discard events outside animation start/end.
+			queue.event(entry, event);
+		}
+
+		// Queue complete if completed a loop iteration or the animation.
+		boolean complete;
+		if (entry.loop)
+			complete = duration == 0 || trackLastWrapped > entry.trackTime % duration;
+		else
+			complete = animationTime >= animationEnd && entry.animationLast < animationEnd;
+		if (complete) queue.complete(entry);
+
+		// Queue events after complete.
+		for (; i < n; i++) {
+			Event event = (Event)events[i];
+			if (event.time < animationStart) continue; // Discard events outside animation start/end.
+			queue.event(entry, event);
+		}
+	}
+
+	/** Removes all animations from all tracks, leaving skeletons in their current pose.
+	 * <p>
+	 * It may be desired to use {@link AnimationState#setEmptyAnimations(float)} to mix the skeletons back to the setup pose,
+	 * rather than leaving them in their current pose. */
+	public void clearTracks () {
+		boolean oldDrainDisabled = queue.drainDisabled;
+		queue.drainDisabled = true;
+		for (int i = 0, n = tracks.size; i < n; i++)
+			clearTrack(i);
+		tracks.clear();
+		queue.drainDisabled = oldDrainDisabled;
+		queue.drain();
+	}
+
+	/** Removes all animations from the track, leaving skeletons in their current pose.
+	 * <p>
+	 * It may be desired to use {@link AnimationState#setEmptyAnimation(int, float)} to mix the skeletons back to the setup pose,
+	 * rather than leaving them in their current pose. */
+	public void clearTrack (int trackIndex) {
+		if (trackIndex < 0) throw new IllegalArgumentException("trackIndex must be >= 0.");
+		if (trackIndex >= tracks.size) return;
+		TrackEntry current = tracks.get(trackIndex);
+		if (current == null) return;
+
+		queue.end(current);
+
+		disposeNext(current);
+
+		TrackEntry entry = current;
+		while (true) {
+			TrackEntry from = entry.mixingFrom;
+			if (from == null) break;
+			queue.end(from);
+			entry.mixingFrom = null;
+			entry.mixingTo = null;
+			entry = from;
+		}
+
+		tracks.set(current.trackIndex, null);
+
+		queue.drain();
+	}
+
+	/** Removes the {@link TrackEntry#getNext() next entry} and all entries after it for the specified entry. */
+	public void clearNext (TrackEntry entry) {
+		disposeNext(entry.next);
+	}
+
+	private void setCurrent (int index, TrackEntry current, boolean interrupt) {
+		TrackEntry from = expandToIndex(index);
+		tracks.set(index, current);
+		current.previous = null;
+
+		if (from != null) {
+			if (interrupt) queue.interrupt(from);
+			current.mixingFrom = from;
+			from.mixingTo = current;
+			current.mixTime = 0;
+
+			// Store the interrupted mix percentage.
+			if (from.mixingFrom != null && from.mixDuration > 0)
+				current.interruptAlpha *= Math.min(1, from.mixTime / from.mixDuration);
+
+			from.timelinesRotation.clear(); // Reset rotation for mixing out, in case entry was mixed in.
+		}
+
+		queue.start(current);
+	}
+
+	/** Sets an animation by name.
+	 * <p>
+	 * See {@link #setAnimation(int, Animation, boolean)}. */
+	public TrackEntry setAnimation (int trackIndex, String animationName, boolean loop) {
+		Animation animation = data.skeletonData.findAnimation(animationName);
+		if (animation == null) throw new IllegalArgumentException("Animation not found: " + animationName);
+		return setAnimation(trackIndex, animation, loop);
+	}
+
+	/** Sets the current animation for a track, discarding any queued animations. If the formerly current track entry was never
+	 * applied to a skeleton, it is replaced (not mixed from).
+	 * @param loop If true, the animation will repeat. If false it will not, instead its last frame is applied if played beyond its
+	 *           duration. In either case {@link TrackEntry#getTrackEnd()} determines when the track is cleared.
+	 * @return A track entry to allow further customization of animation playback. References to the track entry must not be kept
+	 *         after the {@link AnimationStateListener#dispose(TrackEntry)} event occurs. */
+	public TrackEntry setAnimation (int trackIndex, Animation animation, boolean loop) {
+		if (trackIndex < 0) throw new IllegalArgumentException("trackIndex must be >= 0.");
+		if (animation == null) throw new IllegalArgumentException("animation cannot be null.");
+		boolean interrupt = true;
+		TrackEntry current = expandToIndex(trackIndex);
+		if (current != null) {
+			if (current.nextTrackLast == -1) {
+				// Don't mix from an entry that was never applied.
+				tracks.set(trackIndex, current.mixingFrom);
+				queue.interrupt(current);
+				queue.end(current);
+				disposeNext(current);
+				current = current.mixingFrom;
+				interrupt = false; // mixingFrom is current again, but don't interrupt it twice.
+			} else
+				disposeNext(current);
+		}
+		TrackEntry entry = trackEntry(trackIndex, animation, loop, current);
+		setCurrent(trackIndex, entry, interrupt);
+		queue.drain();
+		return entry;
+	}
+
+	/** Queues an animation by name.
+	 * <p>
+	 * See {@link #addAnimation(int, Animation, boolean, float)}. */
+	public TrackEntry addAnimation (int trackIndex, String animationName, boolean loop, float delay) {
+		Animation animation = data.skeletonData.findAnimation(animationName);
+		if (animation == null) throw new IllegalArgumentException("Animation not found: " + animationName);
+		return addAnimation(trackIndex, animation, loop, delay);
+	}
+
+	/** Adds an animation to be played after the current or last queued animation for a track. If the track is empty, it is
+	 * equivalent to calling {@link #setAnimation(int, Animation, boolean)}.
+	 * @param delay If > 0, sets {@link TrackEntry#getDelay()}. If <= 0, the delay set is the duration of the previous track entry
+	 *           minus any mix duration (from the {@link AnimationStateData}) plus the specified <code>delay</code> (ie the mix
+	 *           ends at (<code>delay</code> = 0) or before (<code>delay</code> < 0) the previous track entry duration). If the
+	 *           previous entry is looping, its next loop completion is used instead of its duration.
+	 * @return A track entry to allow further customization of animation playback. References to the track entry must not be kept
+	 *         after the {@link AnimationStateListener#dispose(TrackEntry)} event occurs. */
+	public TrackEntry addAnimation (int trackIndex, Animation animation, boolean loop, float delay) {
+		if (trackIndex < 0) throw new IllegalArgumentException("trackIndex must be >= 0.");
+		if (animation == null) throw new IllegalArgumentException("animation cannot be null.");
+
+		TrackEntry last = expandToIndex(trackIndex);
+		if (last != null) {
+			while (last.next != null)
+				last = last.next;
+		}
+
+		TrackEntry entry = trackEntry(trackIndex, animation, loop, last);
+
+		if (last == null) {
+			setCurrent(trackIndex, entry, true);
+			queue.drain();
+		} else {
+			last.next = entry;
+			entry.previous = last;
+			if (delay <= 0) delay += last.getTrackComplete() - entry.mixDuration;
+		}
+
+		entry.delay = delay;
+		return entry;
+	}
+
+	/** Sets an empty animation for a track, discarding any queued animations, and sets the track entry's
+	 * {@link TrackEntry#getMixDuration()}. An empty animation has no timelines and serves as a placeholder for mixing in or out.
+	 * <p>
+	 * Mixing out is done by setting an empty animation with a mix duration using either {@link #setEmptyAnimation(int, float)},
+	 * {@link #setEmptyAnimations(float)}, or {@link #addEmptyAnimation(int, float, float)}. Mixing to an empty animation causes
+	 * the previous animation to be applied less and less over the mix duration. Properties keyed in the previous animation
+	 * transition to the value from lower tracks or to the setup pose value if no lower tracks key the property. A mix duration of
+	 * 0 still mixes out over one frame.
+	 * <p>
+	 * Mixing in is done by first setting an empty animation, then adding an animation using
+	 * {@link #addAnimation(int, Animation, boolean, float)} with the desired delay (an empty animation has a duration of 0) and on
+	 * the returned track entry, set the {@link TrackEntry#setMixDuration(float)}. Mixing from an empty animation causes the new
+	 * animation to be applied more and more over the mix duration. Properties keyed in the new animation transition from the value
+	 * from lower tracks or from the setup pose value if no lower tracks key the property to the value keyed in the new
+	 * animation. */
+	public TrackEntry setEmptyAnimation (int trackIndex, float mixDuration) {
+		TrackEntry entry = setAnimation(trackIndex, emptyAnimation, false);
+		entry.mixDuration = mixDuration;
+		entry.trackEnd = mixDuration;
+		return entry;
+	}
+
+	/** Adds an empty animation to be played after the current or last queued animation for a track, and sets the track entry's
+	 * {@link TrackEntry#getMixDuration()}. If the track is empty, it is equivalent to calling
+	 * {@link #setEmptyAnimation(int, float)}.
+	 * <p>
+	 * See {@link #setEmptyAnimation(int, float)}.
+	 * @param delay If > 0, sets {@link TrackEntry#getDelay()}. If <= 0, the delay set is the duration of the previous track entry
+	 *           minus any mix duration plus the specified <code>delay</code> (ie the mix ends at (<code>delay</code> = 0) or
+	 *           before (<code>delay</code> < 0) the previous track entry duration). If the previous entry is looping, its next
+	 *           loop completion is used instead of its duration.
+	 * @return A track entry to allow further customization of animation playback. References to the track entry must not be kept
+	 *         after the {@link AnimationStateListener#dispose(TrackEntry)} event occurs. */
+	public TrackEntry addEmptyAnimation (int trackIndex, float mixDuration, float delay) {
+		TrackEntry entry = addAnimation(trackIndex, emptyAnimation, false, delay <= 0 ? 1 : delay);
+		entry.mixDuration = mixDuration;
+		entry.trackEnd = mixDuration;
+		if (delay <= 0 && entry.previous != null) entry.delay = entry.previous.getTrackComplete() - entry.mixDuration;
+		return entry;
+	}
+
+	/** Sets an empty animation for every track, discarding any queued animations, and mixes to it over the specified mix
+	 * duration. */
+	public void setEmptyAnimations (float mixDuration) {
+		boolean oldDrainDisabled = queue.drainDisabled;
+		queue.drainDisabled = true;
+		Object[] tracks = this.tracks.items;
+		for (int i = 0, n = this.tracks.size; i < n; i++) {
+			TrackEntry current = (TrackEntry)tracks[i];
+			if (current != null) setEmptyAnimation(current.trackIndex, mixDuration);
+		}
+		queue.drainDisabled = oldDrainDisabled;
+		queue.drain();
+	}
+
+	private TrackEntry expandToIndex (int index) {
+		if (index < tracks.size) return tracks.get(index);
+		tracks.ensureCapacity(index - tracks.size + 1);
+		tracks.size = index + 1;
+		return null;
+	}
+
+	private TrackEntry trackEntry (int trackIndex, Animation animation, boolean loop, @Null TrackEntry last) {
+		TrackEntry entry = trackEntryPool.obtain();
+		entry.trackIndex = trackIndex;
+		entry.animation = animation;
+		entry.loop = loop;
+		entry.holdPrevious = false;
+
+		entry.eventThreshold = 0;
+		entry.attachmentThreshold = 0;
+		entry.drawOrderThreshold = 0;
+
+		entry.animationStart = 0;
+		entry.animationEnd = animation.getDuration();
+		entry.animationLast = -1;
+		entry.nextAnimationLast = -1;
+
+		entry.delay = 0;
+		entry.trackTime = 0;
+		entry.trackLast = -1;
+		entry.nextTrackLast = -1;
+		entry.trackEnd = Float.MAX_VALUE;
+		entry.timeScale = 1;
+
+		entry.alpha = 1;
+		entry.interruptAlpha = 1;
+		entry.mixTime = 0;
+		entry.mixDuration = last == null ? 0 : data.getMix(last.animation, animation);
+		return entry;
+	}
+
+	private void disposeNext (TrackEntry entry) {
+		TrackEntry next = entry.next;
+		while (next != null) {
+			queue.dispose(next);
+			next = next.next;
+		}
+		entry.next = null;
+	}
+
+	void animationsChanged () {
+		animationsChanged = false;
+
+		// Process in the order that animations are applied.
+		propertyIds.clear(2048);
+		int n = tracks.size;
+		Object[] tracks = this.tracks.items;
+		for (int i = 0; i < n; i++) {
+			TrackEntry entry = (TrackEntry)tracks[i];
+			if (entry == null) continue;
+			while (entry.mixingFrom != null) // Move to last entry, then iterate in reverse.
+				entry = entry.mixingFrom;
+			do {
+				if (entry.mixingTo == null || entry.mixBlend != MixBlend.add) computeHold(entry);
+				entry = entry.mixingTo;
+			} while (entry != null);
+		}
+	}
+
+	private void computeHold (TrackEntry entry) {
+		TrackEntry to = entry.mixingTo;
+		Object[] timelines = entry.animation.timelines.items;
+		int timelinesCount = entry.animation.timelines.size;
+		int[] timelineMode = entry.timelineMode.setSize(timelinesCount);
+		entry.timelineHoldMix.clear();
+		Object[] timelineHoldMix = entry.timelineHoldMix.setSize(timelinesCount);
+		ObjectSet<String> propertyIds = this.propertyIds;
+
+		if (to != null && to.holdPrevious) {
+			for (int i = 0; i < timelinesCount; i++)
+				timelineMode[i] = propertyIds.addAll(((Timeline)timelines[i]).getPropertyIds()) ? HOLD_FIRST : HOLD_SUBSEQUENT;
+			return;
+		}
+
+		outer:
+		for (int i = 0; i < timelinesCount; i++) {
+			Timeline timeline = (Timeline)timelines[i];
+			String[] ids = timeline.getPropertyIds();
+			if (!propertyIds.addAll(ids))
+				timelineMode[i] = SUBSEQUENT;
+			else if (to == null || timeline instanceof AttachmentTimeline || timeline instanceof DrawOrderTimeline
+				|| timeline instanceof EventTimeline || !to.animation.hasTimeline(ids)) {
+				timelineMode[i] = FIRST;
+			} else {
+				for (TrackEntry next = to.mixingTo; next != null; next = next.mixingTo) {
+					if (next.animation.hasTimeline(ids)) continue;
+					if (next.mixDuration > 0) {
+						timelineMode[i] = HOLD_MIX;
+						timelineHoldMix[i] = next;
+						continue outer;
+					}
+					break;
+				}
+				timelineMode[i] = HOLD_FIRST;
+			}
+		}
+	}
+
+	/** Returns the track entry for the animation currently playing on the track, or null if no animation is currently playing. */
+	public @Null TrackEntry getCurrent (int trackIndex) {
+		if (trackIndex < 0) throw new IllegalArgumentException("trackIndex must be >= 0.");
+		if (trackIndex >= tracks.size) return null;
+		return tracks.get(trackIndex);
+	}
+
+	/** Adds a listener to receive events for all track entries. */
+	public void addListener (AnimationStateListener listener) {
+		if (listener == null) throw new IllegalArgumentException("listener cannot be null.");
+		listeners.add(listener);
+	}
+
+	/** Removes the listener added with {@link #addListener(AnimationStateListener)}. */
+	public void removeListener (AnimationStateListener listener) {
+		listeners.removeValue(listener, true);
+	}
+
+	/** Removes all listeners added with {@link #addListener(AnimationStateListener)}. */
+	public void clearListeners () {
+		listeners.clear();
+	}
+
+	/** Discards all listener notifications that have not yet been delivered. This can be useful to call from an
+	 * {@link AnimationStateListener} when it is known that further notifications that may have been already queued for delivery
+	 * are not wanted because new animations are being set. */
+	public void clearListenerNotifications () {
+		queue.clear();
+	}
+
+	/** Multiplier for the delta time when the animation state is updated, causing time for all animations and mixes to play slower
+	 * or faster. Defaults to 1.
+	 * <p>
+	 * See TrackEntry {@link TrackEntry#getTimeScale()} for affecting a single animation. */
+	public float getTimeScale () {
+		return timeScale;
+	}
+
+	public void setTimeScale (float timeScale) {
+		this.timeScale = timeScale;
+	}
+
+	/** The AnimationStateData to look up mix durations. */
+	public AnimationStateData getData () {
+		return data;
+	}
+
+	public void setData (AnimationStateData data) {
+		if (data == null) throw new IllegalArgumentException("data cannot be null.");
+		this.data = data;
+	}
+
+	/** The list of tracks that currently have animations, which may contain null entries. */
+	public Array<TrackEntry> getTracks () {
+		return tracks;
+	}
+
+	public String toString () {
+		StringBuilder buffer = new StringBuilder(64);
+		Object[] tracks = this.tracks.items;
+		for (int i = 0, n = this.tracks.size; i < n; i++) {
+			TrackEntry entry = (TrackEntry)tracks[i];
+			if (entry == null) continue;
+			if (buffer.length() > 0) buffer.append(", ");
+			buffer.append(entry.toString());
+		}
+		if (buffer.length() == 0) return "<none>";
+		return buffer.toString();
+	}
+
+	/** Stores settings and other state for the playback of an animation on an {@link AnimationState} track.
+	 * <p>
+	 * References to a track entry must not be kept after the {@link AnimationStateListener#dispose(TrackEntry)} event occurs. */
+	static public class TrackEntry implements Poolable {
+		Animation animation;
+		@Null TrackEntry previous, next, mixingFrom, mixingTo;
+		@Null AnimationStateListener listener;
+		int trackIndex;
+		boolean loop, holdPrevious, reverse;
+		float eventThreshold, attachmentThreshold, drawOrderThreshold;
+		float animationStart, animationEnd, animationLast, nextAnimationLast;
+		float delay, trackTime, trackLast, nextTrackLast, trackEnd, timeScale;
+		float alpha, mixTime, mixDuration, interruptAlpha, totalAlpha;
+		MixBlend mixBlend = MixBlend.replace;
+
+		final IntArray timelineMode = new IntArray();
+		final Array<TrackEntry> timelineHoldMix = new Array();
+		final FloatArray timelinesRotation = new FloatArray();
+
+		public void reset () {
+			previous = null;
+			next = null;
+			mixingFrom = null;
+			mixingTo = null;
+			animation = null;
+			listener = null;
+			timelineMode.clear();
+			timelineHoldMix.clear();
+			timelinesRotation.clear();
+		}
+
+		/** The index of the track where this track entry is either current or queued.
+		 * <p>
+		 * See {@link AnimationState#getCurrent(int)}. */
+		public int getTrackIndex () {
+			return trackIndex;
+		}
+
+		/** The animation to apply for this track entry. */
+		public Animation getAnimation () {
+			return animation;
+		}
+
+		public void setAnimation (Animation animation) {
+			if (animation == null) throw new IllegalArgumentException("animation cannot be null.");
+			this.animation = animation;
+		}
+
+		/** If true, the animation will repeat. If false it will not, instead its last frame is applied if played beyond its
+		 * duration. */
+		public boolean getLoop () {
+			return loop;
+		}
+
+		public void setLoop (boolean loop) {
+			this.loop = loop;
+		}
+
+		/** Seconds to postpone playing the animation. When this track entry is the current track entry, <code>delay</code>
+		 * postpones incrementing the {@link #getTrackTime()}. When this track entry is queued, <code>delay</code> is the time from
+		 * the start of the previous animation to when this track entry will become the current track entry (ie when the previous
+		 * track entry {@link TrackEntry#getTrackTime()} >= this track entry's <code>delay</code>).
+		 * <p>
+		 * {@link #getTimeScale()} affects the delay.
+		 * <p>
+		 * When using {@link AnimationState#addAnimation(int, Animation, boolean, float)} with a <code>delay</code> <= 0, the delay
+		 * is set using the mix duration from the {@link AnimationStateData}. If {@link #mixDuration} is set afterward, the delay
+		 * may need to be adjusted. */
+		public float getDelay () {
+			return delay;
+		}
+
+		public void setDelay (float delay) {
+			this.delay = delay;
+		}
+
+		/** Current time in seconds this track entry has been the current track entry. The track time determines
+		 * {@link #getAnimationTime()}. The track time can be set to start the animation at a time other than 0, without affecting
+		 * looping. */
+		public float getTrackTime () {
+			return trackTime;
+		}
+
+		public void setTrackTime (float trackTime) {
+			this.trackTime = trackTime;
+		}
+
+		/** The track time in seconds when this animation will be removed from the track. Defaults to the highest possible float
+		 * value, meaning the animation will be applied until a new animation is set or the track is cleared. If the track end time
+		 * is reached, no other animations are queued for playback, and mixing from any previous animations is complete, then the
+		 * properties keyed by the animation are set to the setup pose and the track is cleared.
+		 * <p>
+		 * It may be desired to use {@link AnimationState#addEmptyAnimation(int, float, float)} rather than have the animation
+		 * abruptly cease being applied. */
+		public float getTrackEnd () {
+			return trackEnd;
+		}
+
+		public void setTrackEnd (float trackEnd) {
+			this.trackEnd = trackEnd;
+		}
+
+		/** If this track entry is non-looping, the track time in seconds when {@link #getAnimationEnd()} is reached, or the current
+		 * {@link #getTrackTime()} if it has already been reached. If this track entry is looping, the track time when this
+		 * animation will reach its next {@link #getAnimationEnd()} (the next loop completion). */
+		public float getTrackComplete () {
+			float duration = animationEnd - animationStart;
+			if (duration != 0) {
+				if (loop) return duration * (1 + (int)(trackTime / duration)); // Completion of next loop.
+				if (trackTime < duration) return duration; // Before duration.
+			}
+			return trackTime; // Next update.
+		}
+
+		/** Seconds when this animation starts, both initially and after looping. Defaults to 0.
+		 * <p>
+		 * When changing the <code>animationStart</code> time, it often makes sense to set {@link #getAnimationLast()} to the same
+		 * value to prevent timeline keys before the start time from triggering. */
+		public float getAnimationStart () {
+			return animationStart;
+		}
+
+		public void setAnimationStart (float animationStart) {
+			this.animationStart = animationStart;
+		}
+
+		/** Seconds for the last frame of this animation. Non-looping animations won't play past this time. Looping animations will
+		 * loop back to {@link #getAnimationStart()} at this time. Defaults to the animation {@link Animation#duration}. */
+		public float getAnimationEnd () {
+			return animationEnd;
+		}
+
+		public void setAnimationEnd (float animationEnd) {
+			this.animationEnd = animationEnd;
+		}
+
+		/** The time in seconds this animation was last applied. Some timelines use this for one-time triggers. Eg, when this
+		 * animation is applied, event timelines will fire all events between the <code>animationLast</code> time (exclusive) and
+		 * <code>animationTime</code> (inclusive). Defaults to -1 to ensure triggers on frame 0 happen the first time this animation
+		 * is applied. */
+		public float getAnimationLast () {
+			return animationLast;
+		}
+
+		public void setAnimationLast (float animationLast) {
+			this.animationLast = animationLast;
+			nextAnimationLast = animationLast;
+		}
+
+		/** Uses {@link #getTrackTime()} to compute the <code>animationTime</code>, which is between {@link #getAnimationStart()}
+		 * and {@link #getAnimationEnd()}. When the <code>trackTime</code> is 0, the <code>animationTime</code> is equal to the
+		 * <code>animationStart</code> time. */
+		public float getAnimationTime () {
+			if (loop) {
+				float duration = animationEnd - animationStart;
+				if (duration == 0) return animationStart;
+				return (trackTime % duration) + animationStart;
+			}
+			return Math.min(trackTime + animationStart, animationEnd);
+		}
+
+		/** Multiplier for the delta time when this track entry is updated, causing time for this animation to pass slower or
+		 * faster. Defaults to 1.
+		 * <p>
+		 * Values < 0 are not supported. To play an animation in reverse, use {@link #getReverse()}.
+		 * <p>
+		 * {@link #getMixTime()} is not affected by track entry time scale, so {@link #getMixDuration()} may need to be adjusted to
+		 * match the animation speed.
+		 * <p>
+		 * When using {@link AnimationState#addAnimation(int, Animation, boolean, float)} with a <code>delay</code> <= 0, the
+		 * {@link #getDelay()} is set using the mix duration from the {@link AnimationStateData}, assuming time scale to be 1. If
+		 * the time scale is not 1, the delay may need to be adjusted.
+		 * <p>
+		 * See AnimationState {@link AnimationState#getTimeScale()} for affecting all animations. */
+		public float getTimeScale () {
+			return timeScale;
+		}
+
+		public void setTimeScale (float timeScale) {
+			this.timeScale = timeScale;
+		}
+
+		/** The listener for events generated by this track entry, or null.
+		 * <p>
+		 * A track entry returned from {@link AnimationState#setAnimation(int, Animation, boolean)} is already the current animation
+		 * for the track, so the track entry listener {@link AnimationStateListener#start(TrackEntry)} will not be called. */
+		public @Null AnimationStateListener getListener () {
+			return listener;
+		}
+
+		public void setListener (@Null AnimationStateListener listener) {
+			this.listener = listener;
+		}
+
+		/** Values < 1 mix this animation with the skeleton's current pose (usually the pose resulting from lower tracks). Defaults
+		 * to 1, which overwrites the skeleton's current pose with this animation.
+		 * <p>
+		 * Typically track 0 is used to completely pose the skeleton, then alpha is used on higher tracks. It doesn't make sense to
+		 * use alpha on track 0 if the skeleton pose is from the last frame render. */
+		public float getAlpha () {
+			return alpha;
+		}
+
+		public void setAlpha (float alpha) {
+			this.alpha = alpha;
+		}
+
+		/** When the mix percentage ({@link #getMixTime()} / {@link #getMixDuration()}) is less than the
+		 * <code>eventThreshold</code>, event timelines are applied while this animation is being mixed out. Defaults to 0, so event
+		 * timelines are not applied while this animation is being mixed out. */
+		public float getEventThreshold () {
+			return eventThreshold;
+		}
+
+		public void setEventThreshold (float eventThreshold) {
+			this.eventThreshold = eventThreshold;
+		}
+
+		/** When the mix percentage ({@link #getMixTime()} / {@link #getMixDuration()}) is less than the
+		 * <code>attachmentThreshold</code>, attachment timelines are applied while this animation is being mixed out. Defaults to
+		 * 0, so attachment timelines are not applied while this animation is being mixed out. */
+		public float getAttachmentThreshold () {
+			return attachmentThreshold;
+		}
+
+		public void setAttachmentThreshold (float attachmentThreshold) {
+			this.attachmentThreshold = attachmentThreshold;
+		}
+
+		/** When the mix percentage ({@link #getMixTime()} / {@link #getMixDuration()}) is less than the
+		 * <code>drawOrderThreshold</code>, draw order timelines are applied while this animation is being mixed out. Defaults to 0,
+		 * so draw order timelines are not applied while this animation is being mixed out. */
+		public float getDrawOrderThreshold () {
+			return drawOrderThreshold;
+		}
+
+		public void setDrawOrderThreshold (float drawOrderThreshold) {
+			this.drawOrderThreshold = drawOrderThreshold;
+		}
+
+		/** The animation queued to start after this animation, or null if there is none. <code>next</code> makes up a doubly linked
+		 * list.
+		 * <p>
+		 * See {@link AnimationState#clearNext(TrackEntry)} to truncate the list. */
+		public @Null TrackEntry getNext () {
+			return next;
+		}
+
+		/** The animation queued to play before this animation, or null. <code>previous</code> makes up a doubly linked list. */
+		public @Null TrackEntry getPrevious () {
+			return previous;
+		}
+
+		/** Returns true if at least one loop has been completed.
+		 * <p>
+		 * See {@link AnimationStateListener#complete(TrackEntry)}. */
+		public boolean isComplete () {
+			return trackTime >= animationEnd - animationStart;
+		}
+
+		/** Seconds from 0 to the {@link #getMixDuration()} when mixing from the previous animation to this animation. May be
+		 * slightly more than <code>mixDuration</code> when the mix is complete. */
+		public float getMixTime () {
+			return mixTime;
+		}
+
+		public void setMixTime (float mixTime) {
+			this.mixTime = mixTime;
+		}
+
+		/** Seconds for mixing from the previous animation to this animation. Defaults to the value provided by AnimationStateData
+		 * {@link AnimationStateData#getMix(Animation, Animation)} based on the animation before this animation (if any).
+		 * <p>
+		 * A mix duration of 0 still mixes out over one frame to provide the track entry being mixed out a chance to revert the
+		 * properties it was animating.
+		 * <p>
+		 * The <code>mixDuration</code> can be set manually rather than use the value from
+		 * {@link AnimationStateData#getMix(Animation, Animation)}. In that case, the <code>mixDuration</code> can be set for a new
+		 * track entry only before {@link AnimationState#update(float)} is first called.
+		 * <p>
+		 * When using {@link AnimationState#addAnimation(int, Animation, boolean, float)} with a <code>delay</code> <= 0, the
+		 * {@link #getDelay()} is set using the mix duration from the {@link AnimationStateData}. If <code>mixDuration</code> is set
+		 * afterward, the delay may need to be adjusted. For example:
+		 * <code>entry.delay = entry.previous.getTrackComplete() - entry.mixDuration;</code> */
+		public float getMixDuration () {
+			return mixDuration;
+		}
+
+		public void setMixDuration (float mixDuration) {
+			this.mixDuration = mixDuration;
+		}
+
+		/** Controls how properties keyed in the animation are mixed with lower tracks. Defaults to {@link MixBlend#replace}.
+		 * <p>
+		 * Track entries on track 0 ignore this setting and always use {@link MixBlend#first}.
+		 * <p>
+		 * The <code>mixBlend</code> can be set for a new track entry only before {@link AnimationState#apply(Skeleton)} is first
+		 * called. */
+		public MixBlend getMixBlend () {
+			return mixBlend;
+		}
+
+		public void setMixBlend (MixBlend mixBlend) {
+			if (mixBlend == null) throw new IllegalArgumentException("mixBlend cannot be null.");
+			this.mixBlend = mixBlend;
+		}
+
+		/** The track entry for the previous animation when mixing from the previous animation to this animation, or null if no
+		 * mixing is currently occuring. When mixing from multiple animations, <code>mixingFrom</code> makes up a linked list. */
+		public @Null TrackEntry getMixingFrom () {
+			return mixingFrom;
+		}
+
+		/** The track entry for the next animation when mixing from this animation to the next animation, or null if no mixing is
+		 * currently occuring. When mixing to multiple animations, <code>mixingTo</code> makes up a linked list. */
+		public @Null TrackEntry getMixingTo () {
+			return mixingTo;
+		}
+
+		public void setHoldPrevious (boolean holdPrevious) {
+			this.holdPrevious = holdPrevious;
+		}
+
+		/** If true, when mixing from the previous animation to this animation, the previous animation is applied as normal instead
+		 * of being mixed out.
+		 * <p>
+		 * When mixing between animations that key the same property, if a lower track also keys that property then the value will
+		 * briefly dip toward the lower track value during the mix. This happens because the first animation mixes from 100% to 0%
+		 * while the second animation mixes from 0% to 100%. Setting <code>holdPrevious</code> to true applies the first animation
+		 * at 100% during the mix so the lower track value is overwritten. Such dipping does not occur on the lowest track which
+		 * keys the property, only when a higher track also keys the property.
+		 * <p>
+		 * Snapping will occur if <code>holdPrevious</code> is true and this animation does not key all the same properties as the
+		 * previous animation. */
+		public boolean getHoldPrevious () {
+			return holdPrevious;
+		}
+
+		/** Resets the rotation directions for mixing this entry's rotate timelines. This can be useful to avoid bones rotating the
+		 * long way around when using {@link #alpha} and starting animations on other tracks.
+		 * <p>
+		 * Mixing with {@link MixBlend#replace} involves finding a rotation between two others, which has two possible solutions:
+		 * the short way or the long way around. The two rotations likely change over time, so which direction is the short or long
+		 * way also changes. If the short way was always chosen, bones would flip to the other side when that direction became the
+		 * long way. TrackEntry chooses the short way the first time it is applied and remembers that direction. */
+		public void resetRotationDirections () {
+			timelinesRotation.clear();
+		}
+
+		public void setReverse (boolean reverse) {
+			this.reverse = reverse;
+		}
+
+		/** If true, the animation will be applied in reverse. Events are not fired when an animation is applied in reverse. */
+		public boolean getReverse () {
+			return reverse;
+		}
+
+		public String toString () {
+			return animation == null ? "<none>" : animation.name;
+		}
+	}
+
+	class EventQueue {
+		private final Array objects = new Array();
+		boolean drainDisabled;
+
+		void start (TrackEntry entry) {
+			objects.add(EventType.start);
+			objects.add(entry);
+			animationsChanged = true;
+		}
+
+		void interrupt (TrackEntry entry) {
+			objects.add(EventType.interrupt);
+			objects.add(entry);
+		}
+
+		void end (TrackEntry entry) {
+			objects.add(EventType.end);
+			objects.add(entry);
+			animationsChanged = true;
+		}
+
+		void dispose (TrackEntry entry) {
+			objects.add(EventType.dispose);
+			objects.add(entry);
+		}
+
+		void complete (TrackEntry entry) {
+			objects.add(EventType.complete);
+			objects.add(entry);
+		}
+
+		void event (TrackEntry entry, Event event) {
+			objects.add(EventType.event);
+			objects.add(entry);
+			objects.add(event);
+		}
+
+		void drain () {
+			if (drainDisabled) return; // Not reentrant.
+			drainDisabled = true;
+
+			SnapshotArray<AnimationStateListener> listenersArray = AnimationState.this.listeners;
+			for (int i = 0; i < this.objects.size; i += 2) {
+				EventType type = (EventType)objects.get(i);
+				TrackEntry entry = (TrackEntry)objects.get(i + 1);
+				int listenersCount = listenersArray.size;
+				Object[] listeners = listenersArray.begin();
+				switch (type) {
+				case start:
+					if (entry.listener != null) entry.listener.start(entry);
+					for (int ii = 0; ii < listenersCount; ii++)
+						((AnimationStateListener)listeners[ii]).start(entry);
+					break;
+				case interrupt:
+					if (entry.listener != null) entry.listener.interrupt(entry);
+					for (int ii = 0; ii < listenersCount; ii++)
+						((AnimationStateListener)listeners[ii]).interrupt(entry);
+					break;
+				case end:
+					if (entry.listener != null) entry.listener.end(entry);
+					for (int ii = 0; ii < listenersCount; ii++)
+						((AnimationStateListener)listeners[ii]).end(entry);
+					// Fall through.
+				case dispose:
+					if (entry.listener != null) entry.listener.dispose(entry);
+					for (int ii = 0; ii < listenersCount; ii++)
+						((AnimationStateListener)listeners[ii]).dispose(entry);
+					trackEntryPool.free(entry);
+					break;
+				case complete:
+					if (entry.listener != null) entry.listener.complete(entry);
+					for (int ii = 0; ii < listenersCount; ii++)
+						((AnimationStateListener)listeners[ii]).complete(entry);
+					break;
+				case event:
+					Event event = (Event)objects.get(i++ + 2);
+					if (entry.listener != null) entry.listener.event(entry, event);
+					for (int ii = 0; ii < listenersCount; ii++)
+						((AnimationStateListener)listeners[ii]).event(entry, event);
+					break;
+				}
+				listenersArray.end();
+			}
+			clear();
+
+			drainDisabled = false;
+		}
+
+		void clear () {
+			objects.clear();
+		}
+	}
+
+	static private enum EventType {
+		start, interrupt, end, dispose, complete, event
+	}
+
+	/** The interface to implement for receiving TrackEntry events. It is always safe to call AnimationState methods when receiving
+	 * events.
+	 * <p>
+	 * See TrackEntry {@link TrackEntry#setListener(AnimationStateListener)} and AnimationState
+	 * {@link AnimationState#addListener(AnimationStateListener)}. */
+	static public interface AnimationStateListener {
+		/** Invoked when this entry has been set as the current entry. */
+		public void start (TrackEntry entry);
+
+		/** Invoked when another entry has replaced this entry as the current entry. This entry may continue being applied for
+		 * mixing. */
+		public void interrupt (TrackEntry entry);
+
+		/** Invoked when this entry is no longer the current entry and will never be applied again. */
+		public void end (TrackEntry entry);
+
+		/** Invoked when this entry will be disposed. This may occur without the entry ever being set as the current entry.
+		 * References to the entry should not be kept after <code>dispose</code> is called, as it may be destroyed or reused. */
+		public void dispose (TrackEntry entry);
+
+		/** Invoked every time this entry's animation completes a loop. Because this event is trigged in
+		 * {@link AnimationState#apply(Skeleton)}, any animations set in response to the event won't be applied until the next time
+		 * the AnimationState is applied. */
+		public void complete (TrackEntry entry);
+
+		/** Invoked when this entry's animation triggers an event. Because this event is trigged in
+		 * {@link AnimationState#apply(Skeleton)}, any animations set in response to the event won't be applied until the next time
+		 * the AnimationState is applied. */
+		public void event (TrackEntry entry, Event event);
+	}
+
+	static public abstract class AnimationStateAdapter implements AnimationStateListener {
+		public void start (TrackEntry entry) {
+		}
+
+		public void interrupt (TrackEntry entry) {
+		}
+
+		public void end (TrackEntry entry) {
+		}
+
+		public void dispose (TrackEntry entry) {
+		}
+
+		public void complete (TrackEntry entry) {
+		}
+
+		public void event (TrackEntry entry, Event event) {
+		}
+	}
+}