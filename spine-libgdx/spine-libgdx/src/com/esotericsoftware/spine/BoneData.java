/******************************************************************************
 * Spine Runtimes Software License v2.5
 *
 * Copyright (c) 2013-2016, Esoteric Software
 * All rights reserved.
 *
 * You are granted a perpetual, non-exclusive, non-sublicensable, and
 * non-transferable license to use, install, execute, and perform the Spine
 * Runtimes software and derivative works solely for personal or internal
 * use. Without the written permission of Esoteric Software (see Section 2 of
 * the Spine Software License Agreement), you may not (a) modify, translate,
 * adapt, or develop new applications using the Spine Runtimes or otherwise
 * create derivative works or improvements of the Spine Runtimes or (b) remove,
 * delete, alter, or obscure any trademarks or any copyright, trademark, patent,
 * or other intellectual property or proprietary rights notices on or in the
 * Software, including any copy thereof. Redistributions in binary or source
 * form must include this license and terms.
 *
 * THIS SOFTWARE IS PROVIDED BY ESOTERIC SOFTWARE "AS IS" AND ANY EXPRESS OR
 * IMPLIED WARRANTIES, INCLUDING, BUT NOT LIMITED TO, THE IMPLIED WARRANTIES OF
 * MERCHANTABILITY AND FITNESS FOR A PARTICULAR PURPOSE ARE DISCLAIMED. IN NO
 * EVENT SHALL ESOTERIC SOFTWARE BE LIABLE FOR ANY DIRECT, INDIRECT, INCIDENTAL,
 * SPECIAL, EXEMPLARY, OR CONSEQUENTIAL DAMAGES (INCLUDING, BUT NOT LIMITED TO,
 * PROCUREMENT OF SUBSTITUTE GOODS OR SERVICES, BUSINESS INTERRUPTION, OR LOSS OF
 * USE, DATA, OR PROFITS) HOWEVER CAUSED AND ON ANY THEORY OF LIABILITY, WHETHER
 * IN CONTRACT, STRICT LIABILITY, OR TORT (INCLUDING NEGLIGENCE OR OTHERWISE)
 * ARISING IN ANY WAY OUT OF THE USE OF THIS SOFTWARE, EVEN IF ADVISED OF THE
 * POSSIBILITY OF SUCH DAMAGE.
 *****************************************************************************/

package com.esotericsoftware.spine;

import com.badlogic.gdx.graphics.Color;

public class BoneData {
	final int index;
	final String name;
	final BoneData parent;
	float length;
	float x, y, rotation, scaleX = 1, scaleY = 1, shearX, shearY;
	TransformMode transformMode = TransformMode.normal;

	// Nonessential.
	final Color color = new Color(0.61f, 0.61f, 0.61f, 1);

	/** @param parent May be null. */
	public BoneData (int index, String name, BoneData parent) {
		if (index < 0) throw new IllegalArgumentException("index must be >= 0.");
		if (name == null) throw new IllegalArgumentException("name cannot be null.");
		this.index = index;
		this.name = name;
		this.parent = parent;
	}

	/** Copy constructor.
	 * @param parent May be null. */
	public BoneData (BoneData bone, BoneData parent) {
		if (bone == null) throw new IllegalArgumentException("bone cannot be null.");
		index = bone.index;
		name = bone.name;
		this.parent = parent;
		length = bone.length;
		x = bone.x;
		y = bone.y;
		rotation = bone.rotation;
		scaleX = bone.scaleX;
		scaleY = bone.scaleY;
		shearX = bone.shearX;
		shearY = bone.shearY;
	}

	public int getIndex () {
		return index;
	}

	public String getName () {
		return name;
	}

	/** @return May be null. */
	public BoneData getParent () {
		return parent;
	}

	public float getLength () {
		return length;
	}

	public void setLength (float length) {
		this.length = length;
	}

	public float getX () {
		return x;
	}

	public void setX (float x) {
		this.x = x;
	}

	public float getY () {
		return y;
	}

	public void setY (float y) {
		this.y = y;
	}

	public void setPosition (float x, float y) {
		this.x = x;
		this.y = y;
	}

	public float getRotation () {
		return rotation;
	}

	public void setRotation (float rotation) {
		this.rotation = rotation;
	}

	public float getScaleX () {
		return scaleX;
	}

	public void setScaleX (float scaleX) {
		this.scaleX = scaleX;
	}

	public float getScaleY () {
		return scaleY;
	}

	public void setScaleY (float scaleY) {
		this.scaleY = scaleY;
	}

	public void setScale (float scaleX, float scaleY) {
		this.scaleX = scaleX;
		this.scaleY = scaleY;
	}

	public float getShearX () {
		return shearX;
	}

	public void setShearX (float shearX) {
		this.shearX = shearX;
	}

	public float getShearY () {
		return shearY;
	}

	public void setShearY (float shearY) {
		this.shearY = shearY;
	}

	public TransformMode getTransformMode () {
		return transformMode;
	}

	public void setTransformMode (TransformMode transformMode) {
		this.transformMode = transformMode;
	}

	public Color getColor () {
		return color;
	}

	public String toString () {
		return name;
	}
<<<<<<< HEAD

	static public enum TransformMode {
		normal, onlyTranslation, noRotationOrReflection, noScale, noScaleOrReflection;

		static public final TransformMode[] values = TransformMode.values();
	}
}
=======
}

>>>>>>> c0fdc454
<|MERGE_RESOLUTION|>--- conflicted
+++ resolved
@@ -1,185 +1,180 @@
-/******************************************************************************
- * Spine Runtimes Software License v2.5
- *
- * Copyright (c) 2013-2016, Esoteric Software
- * All rights reserved.
- *
- * You are granted a perpetual, non-exclusive, non-sublicensable, and
- * non-transferable license to use, install, execute, and perform the Spine
- * Runtimes software and derivative works solely for personal or internal
- * use. Without the written permission of Esoteric Software (see Section 2 of
- * the Spine Software License Agreement), you may not (a) modify, translate,
- * adapt, or develop new applications using the Spine Runtimes or otherwise
- * create derivative works or improvements of the Spine Runtimes or (b) remove,
- * delete, alter, or obscure any trademarks or any copyright, trademark, patent,
- * or other intellectual property or proprietary rights notices on or in the
- * Software, including any copy thereof. Redistributions in binary or source
- * form must include this license and terms.
- *
- * THIS SOFTWARE IS PROVIDED BY ESOTERIC SOFTWARE "AS IS" AND ANY EXPRESS OR
- * IMPLIED WARRANTIES, INCLUDING, BUT NOT LIMITED TO, THE IMPLIED WARRANTIES OF
- * MERCHANTABILITY AND FITNESS FOR A PARTICULAR PURPOSE ARE DISCLAIMED. IN NO
- * EVENT SHALL ESOTERIC SOFTWARE BE LIABLE FOR ANY DIRECT, INDIRECT, INCIDENTAL,
- * SPECIAL, EXEMPLARY, OR CONSEQUENTIAL DAMAGES (INCLUDING, BUT NOT LIMITED TO,
- * PROCUREMENT OF SUBSTITUTE GOODS OR SERVICES, BUSINESS INTERRUPTION, OR LOSS OF
- * USE, DATA, OR PROFITS) HOWEVER CAUSED AND ON ANY THEORY OF LIABILITY, WHETHER
- * IN CONTRACT, STRICT LIABILITY, OR TORT (INCLUDING NEGLIGENCE OR OTHERWISE)
- * ARISING IN ANY WAY OUT OF THE USE OF THIS SOFTWARE, EVEN IF ADVISED OF THE
- * POSSIBILITY OF SUCH DAMAGE.
- *****************************************************************************/
-
-package com.esotericsoftware.spine;
-
-import com.badlogic.gdx.graphics.Color;
-
-public class BoneData {
-	final int index;
-	final String name;
-	final BoneData parent;
-	float length;
-	float x, y, rotation, scaleX = 1, scaleY = 1, shearX, shearY;
-	TransformMode transformMode = TransformMode.normal;
-
-	// Nonessential.
-	final Color color = new Color(0.61f, 0.61f, 0.61f, 1);
-
-	/** @param parent May be null. */
-	public BoneData (int index, String name, BoneData parent) {
-		if (index < 0) throw new IllegalArgumentException("index must be >= 0.");
-		if (name == null) throw new IllegalArgumentException("name cannot be null.");
-		this.index = index;
-		this.name = name;
-		this.parent = parent;
-	}
-
-	/** Copy constructor.
-	 * @param parent May be null. */
-	public BoneData (BoneData bone, BoneData parent) {
-		if (bone == null) throw new IllegalArgumentException("bone cannot be null.");
-		index = bone.index;
-		name = bone.name;
-		this.parent = parent;
-		length = bone.length;
-		x = bone.x;
-		y = bone.y;
-		rotation = bone.rotation;
-		scaleX = bone.scaleX;
-		scaleY = bone.scaleY;
-		shearX = bone.shearX;
-		shearY = bone.shearY;
-	}
-
-	public int getIndex () {
-		return index;
-	}
-
-	public String getName () {
-		return name;
-	}
-
-	/** @return May be null. */
-	public BoneData getParent () {
-		return parent;
-	}
-
-	public float getLength () {
-		return length;
-	}
-
-	public void setLength (float length) {
-		this.length = length;
-	}
-
-	public float getX () {
-		return x;
-	}
-
-	public void setX (float x) {
-		this.x = x;
-	}
-
-	public float getY () {
-		return y;
-	}
-
-	public void setY (float y) {
-		this.y = y;
-	}
-
-	public void setPosition (float x, float y) {
-		this.x = x;
-		this.y = y;
-	}
-
-	public float getRotation () {
-		return rotation;
-	}
-
-	public void setRotation (float rotation) {
-		this.rotation = rotation;
-	}
-
-	public float getScaleX () {
-		return scaleX;
-	}
-
-	public void setScaleX (float scaleX) {
-		this.scaleX = scaleX;
-	}
-
-	public float getScaleY () {
-		return scaleY;
-	}
-
-	public void setScaleY (float scaleY) {
-		this.scaleY = scaleY;
-	}
-
-	public void setScale (float scaleX, float scaleY) {
-		this.scaleX = scaleX;
-		this.scaleY = scaleY;
-	}
-
-	public float getShearX () {
-		return shearX;
-	}
-
-	public void setShearX (float shearX) {
-		this.shearX = shearX;
-	}
-
-	public float getShearY () {
-		return shearY;
-	}
-
-	public void setShearY (float shearY) {
-		this.shearY = shearY;
-	}
-
-	public TransformMode getTransformMode () {
-		return transformMode;
-	}
-
-	public void setTransformMode (TransformMode transformMode) {
-		this.transformMode = transformMode;
-	}
-
-	public Color getColor () {
-		return color;
-	}
-
-	public String toString () {
-		return name;
-	}
-<<<<<<< HEAD
-
-	static public enum TransformMode {
-		normal, onlyTranslation, noRotationOrReflection, noScale, noScaleOrReflection;
-
-		static public final TransformMode[] values = TransformMode.values();
-	}
-}
-=======
-}
-
->>>>>>> c0fdc454
+/******************************************************************************
+ * Spine Runtimes Software License v2.5
+ *
+ * Copyright (c) 2013-2016, Esoteric Software
+ * All rights reserved.
+ *
+ * You are granted a perpetual, non-exclusive, non-sublicensable, and
+ * non-transferable license to use, install, execute, and perform the Spine
+ * Runtimes software and derivative works solely for personal or internal
+ * use. Without the written permission of Esoteric Software (see Section 2 of
+ * the Spine Software License Agreement), you may not (a) modify, translate,
+ * adapt, or develop new applications using the Spine Runtimes or otherwise
+ * create derivative works or improvements of the Spine Runtimes or (b) remove,
+ * delete, alter, or obscure any trademarks or any copyright, trademark, patent,
+ * or other intellectual property or proprietary rights notices on or in the
+ * Software, including any copy thereof. Redistributions in binary or source
+ * form must include this license and terms.
+ *
+ * THIS SOFTWARE IS PROVIDED BY ESOTERIC SOFTWARE "AS IS" AND ANY EXPRESS OR
+ * IMPLIED WARRANTIES, INCLUDING, BUT NOT LIMITED TO, THE IMPLIED WARRANTIES OF
+ * MERCHANTABILITY AND FITNESS FOR A PARTICULAR PURPOSE ARE DISCLAIMED. IN NO
+ * EVENT SHALL ESOTERIC SOFTWARE BE LIABLE FOR ANY DIRECT, INDIRECT, INCIDENTAL,
+ * SPECIAL, EXEMPLARY, OR CONSEQUENTIAL DAMAGES (INCLUDING, BUT NOT LIMITED TO,
+ * PROCUREMENT OF SUBSTITUTE GOODS OR SERVICES, BUSINESS INTERRUPTION, OR LOSS OF
+ * USE, DATA, OR PROFITS) HOWEVER CAUSED AND ON ANY THEORY OF LIABILITY, WHETHER
+ * IN CONTRACT, STRICT LIABILITY, OR TORT (INCLUDING NEGLIGENCE OR OTHERWISE)
+ * ARISING IN ANY WAY OUT OF THE USE OF THIS SOFTWARE, EVEN IF ADVISED OF THE
+ * POSSIBILITY OF SUCH DAMAGE.
+ *****************************************************************************/
+
+package com.esotericsoftware.spine;
+
+import com.badlogic.gdx.graphics.Color;
+
+public class BoneData {
+	final int index;
+	final String name;
+	final BoneData parent;
+	float length;
+	float x, y, rotation, scaleX = 1, scaleY = 1, shearX, shearY;
+	TransformMode transformMode = TransformMode.normal;
+
+	// Nonessential.
+	final Color color = new Color(0.61f, 0.61f, 0.61f, 1);
+
+	/** @param parent May be null. */
+	public BoneData (int index, String name, BoneData parent) {
+		if (index < 0) throw new IllegalArgumentException("index must be >= 0.");
+		if (name == null) throw new IllegalArgumentException("name cannot be null.");
+		this.index = index;
+		this.name = name;
+		this.parent = parent;
+	}
+
+	/** Copy constructor.
+	 * @param parent May be null. */
+	public BoneData (BoneData bone, BoneData parent) {
+		if (bone == null) throw new IllegalArgumentException("bone cannot be null.");
+		index = bone.index;
+		name = bone.name;
+		this.parent = parent;
+		length = bone.length;
+		x = bone.x;
+		y = bone.y;
+		rotation = bone.rotation;
+		scaleX = bone.scaleX;
+		scaleY = bone.scaleY;
+		shearX = bone.shearX;
+		shearY = bone.shearY;
+	}
+
+	public int getIndex () {
+		return index;
+	}
+
+	public String getName () {
+		return name;
+	}
+
+	/** @return May be null. */
+	public BoneData getParent () {
+		return parent;
+	}
+
+	public float getLength () {
+		return length;
+	}
+
+	public void setLength (float length) {
+		this.length = length;
+	}
+
+	public float getX () {
+		return x;
+	}
+
+	public void setX (float x) {
+		this.x = x;
+	}
+
+	public float getY () {
+		return y;
+	}
+
+	public void setY (float y) {
+		this.y = y;
+	}
+
+	public void setPosition (float x, float y) {
+		this.x = x;
+		this.y = y;
+	}
+
+	public float getRotation () {
+		return rotation;
+	}
+
+	public void setRotation (float rotation) {
+		this.rotation = rotation;
+	}
+
+	public float getScaleX () {
+		return scaleX;
+	}
+
+	public void setScaleX (float scaleX) {
+		this.scaleX = scaleX;
+	}
+
+	public float getScaleY () {
+		return scaleY;
+	}
+
+	public void setScaleY (float scaleY) {
+		this.scaleY = scaleY;
+	}
+
+	public void setScale (float scaleX, float scaleY) {
+		this.scaleX = scaleX;
+		this.scaleY = scaleY;
+	}
+
+	public float getShearX () {
+		return shearX;
+	}
+
+	public void setShearX (float shearX) {
+		this.shearX = shearX;
+	}
+
+	public float getShearY () {
+		return shearY;
+	}
+
+	public void setShearY (float shearY) {
+		this.shearY = shearY;
+	}
+
+	public TransformMode getTransformMode () {
+		return transformMode;
+	}
+
+	public void setTransformMode (TransformMode transformMode) {
+		this.transformMode = transformMode;
+	}
+
+	public Color getColor () {
+		return color;
+	}
+
+	public String toString () {
+		return name;
+	}
+
+	static public enum TransformMode {
+		normal, onlyTranslation, noRotationOrReflection, noScale, noScaleOrReflection;
+
+		static public final TransformMode[] values = TransformMode.values();
+	}
+}