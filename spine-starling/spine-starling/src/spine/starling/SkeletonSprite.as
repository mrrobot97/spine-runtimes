/******************************************************************************
 * Spine Runtimes Software License v2.5
 *
 * Copyright (c) 2013-2016, Esoteric Software
 * All rights reserved.
 *
 * You are granted a perpetual, non-exclusive, non-sublicensable, and
 * non-transferable license to use, install, execute, and perform the Spine
 * Runtimes software and derivative works solely for personal or internal
 * use. Without the written permission of Esoteric Software (see Section 2 of
 * the Spine Software License Agreement), you may not (a) modify, translate,
 * adapt, or develop new applications using the Spine Runtimes or otherwise
 * create derivative works or improvements of the Spine Runtimes or (b) remove,
 * delete, alter, or obscure any trademarks or any copyright, trademark, patent,
 * or other intellectual property or proprietary rights notices on or in the
 * Software, including any copy thereof. Redistributions in binary or source
 * form must include this license and terms.
 *
 * THIS SOFTWARE IS PROVIDED BY ESOTERIC SOFTWARE "AS IS" AND ANY EXPRESS OR
 * IMPLIED WARRANTIES, INCLUDING, BUT NOT LIMITED TO, THE IMPLIED WARRANTIES OF
 * MERCHANTABILITY AND FITNESS FOR A PARTICULAR PURPOSE ARE DISCLAIMED. IN NO
 * EVENT SHALL ESOTERIC SOFTWARE BE LIABLE FOR ANY DIRECT, INDIRECT, INCIDENTAL,
 * SPECIAL, EXEMPLARY, OR CONSEQUENTIAL DAMAGES (INCLUDING, BUT NOT LIMITED TO,
 * PROCUREMENT OF SUBSTITUTE GOODS OR SERVICES, BUSINESS INTERRUPTION, OR LOSS OF
 * USE, DATA, OR PROFITS) HOWEVER CAUSED AND ON ANY THEORY OF LIABILITY, WHETHER
 * IN CONTRACT, STRICT LIABILITY, OR TORT (INCLUDING NEGLIGENCE OR OTHERWISE)
 * ARISING IN ANY WAY OUT OF THE USE OF THIS SOFTWARE, EVEN IF ADVISED OF THE
 * POSSIBILITY OF SUCH DAMAGE.
 *****************************************************************************/

package spine.starling {
import spine.Bone;
import spine.Skeleton;
import spine.SkeletonData;
import spine.Slot;
import spine.atlas.AtlasRegion;
import spine.attachments.Attachment;
import spine.attachments.MeshAttachment;
import spine.attachments.RegionAttachment;

import starling.display.BlendMode;
import starling.display.DisplayObject;
import starling.display.Image;
import starling.rendering.IndexData;
import starling.rendering.Painter;
import starling.rendering.VertexData;
import starling.utils.Color;
import starling.utils.MatrixUtil;

import flash.geom.Matrix;
import flash.geom.Point;
import flash.geom.Rectangle;

public class SkeletonSprite extends DisplayObject {
	static private var _tempPoint:Point = new Point();
	static private var _tempMatrix:Matrix = new Matrix();
	static private var _tempVertices:Vector.<Number> = new Vector.<Number>(8);
	static internal var blendModes:Vector.<String> = new <String>[
		BlendMode.NORMAL, BlendMode.ADD, BlendMode.MULTIPLY, BlendMode.SCREEN];

	private var _skeleton:Skeleton;
	public var batchable:Boolean = true;
	private var _smoothing:String = "bilinear";

	public function SkeletonSprite (skeletonData:SkeletonData) {
		Bone.yDown = true;
		_skeleton = new Skeleton(skeletonData);
		_skeleton.updateWorldTransform();
	}

	override public function render (painter:Painter) : void {
<<<<<<< HEAD
		alpha *= this.alpha * skeleton.color.a;
=======
		painter.state.alpha *= skeleton.a;
>>>>>>> 16b9d63b
		var originalBlendMode:String = painter.state.blendMode;
		var r:Number = skeleton.color.r * 255;
		var g:Number = skeleton.color.g * 255;
		var b:Number = skeleton.color.b * 255;
		var drawOrder:Vector.<Slot> = skeleton.drawOrder;
		var worldVertices:Vector.<Number> = _tempVertices;
		var ii:int, iii:int;
		var rgb:uint, a:Number;
		var mesh:SkeletonMesh;
		var verticesLength:int, verticesCount:int, indicesLength:int;
		var indexData:IndexData, indices:Vector.<uint>, vertexData:VertexData;
		var uvs: Vector.<Number>;

		for (var i:int = 0, n:int = drawOrder.length; i < n; ++i) {
			var slot:Slot = drawOrder[i];
			if (slot.attachment is RegionAttachment) {
				var region:RegionAttachment = slot.attachment as RegionAttachment;
				region.computeWorldVertices(slot.bone, worldVertices, 0, 2);				
				a = slot.color.a * region.color.a;
				rgb = Color.rgb(
					r * slot.color.r * region.color.r,
					g * slot.color.g * region.color.g,
					b * slot.color.b * region.color.b);

				var image:Image = region.rendererObject as Image;
				if (image == null) {
					var origImage:Image = Image(AtlasRegion(region.rendererObject).rendererObject);
					region.rendererObject = image = new Image(origImage.texture);
					for (var j:int = 0; j < 4; j++) {
						var p: Point = origImage.getTexCoords(j);
						image.setTexCoords(j, p.x, p.y);
					}
				}

				image.setVertexPosition(0, worldVertices[2], worldVertices[3]);
				image.setVertexColor(0, rgb);
				image.setVertexAlpha(0, a);

				image.setVertexPosition(1, worldVertices[4], worldVertices[5]);
				image.setVertexColor(1, rgb);
				image.setVertexAlpha(1, a);

				image.setVertexPosition(2, worldVertices[0], worldVertices[1]);
				image.setVertexColor(2, rgb);
				image.setVertexAlpha(2, a);

				image.setVertexPosition(3, worldVertices[6], worldVertices[7]);
				image.setVertexColor(3, rgb);
				image.setVertexAlpha(3, a);

				image.setRequiresRedraw();
				painter.state.blendMode = blendModes[slot.data.blendMode.ordinal];
				// FIXME set smoothing/filter
				painter.batchMesh(image);
			} else if (slot.attachment is MeshAttachment) {
				var meshAttachment:MeshAttachment = MeshAttachment(slot.attachment);
				verticesLength = meshAttachment.worldVerticesLength;
				verticesCount = verticesLength >> 1;
				if (worldVertices.length < verticesLength) worldVertices.length = verticesLength;
				meshAttachment.computeWorldVertices(slot, 0, meshAttachment.worldVerticesLength, worldVertices, 0, 2);
				mesh = meshAttachment.rendererObject as SkeletonMesh;
				if (mesh == null) {
					if (meshAttachment.rendererObject is Image)
						meshAttachment.rendererObject = mesh = new SkeletonMesh(Image(meshAttachment.rendererObject).texture);
					if (meshAttachment.rendererObject is AtlasRegion)
						meshAttachment.rendererObject = mesh = new SkeletonMesh(Image(AtlasRegion(meshAttachment.rendererObject).rendererObject).texture);
				}

				if (mesh.numIndices != meshAttachment.triangles.length) {
					indexData = mesh.getIndexData();
					indices = meshAttachment.triangles;
					indicesLength = meshAttachment.triangles.length;
					for (ii = 0; ii < indicesLength; ii++) {
						indexData.setIndex(ii, indices[ii]);
					}
					indexData.numIndices = indicesLength;
					indexData.trim();
				}

				// FIXME pre-multiplied alpha?
				a = slot.color.a * meshAttachment.color.a;
				rgb = Color.rgb(
					r * slot.color.r * meshAttachment.color.r,
					g * slot.color.g * meshAttachment.color.g,
					b * slot.color.b * meshAttachment.color.b);

				vertexData = mesh.getVertexData();
				uvs = meshAttachment.uvs;
				vertexData.colorize("color", rgb, a);
				for (ii = 0, iii = 0; ii < verticesCount; ii++, iii+=2) {
					mesh.setVertexPosition(ii, worldVertices[iii], worldVertices[iii+1]);
					mesh.setTexCoords(ii, uvs[iii], uvs[iii+1]);
				}
				vertexData.numVertices = verticesCount;
				painter.state.blendMode = blendModes[slot.data.blendMode.ordinal];
				// FIXME set smoothing/filter
				painter.batchMesh(mesh);
			}
		}
		painter.state.blendMode = originalBlendMode;
	}

	override public function hitTest (localPoint:Point) : DisplayObject {
		// FIXME what to do here?
//		if (forTouch && (!visible || !touchable))
//			return null;

		var minX:Number = Number.MAX_VALUE, minY:Number = Number.MAX_VALUE;
		var maxX:Number = -Number.MAX_VALUE, maxY:Number = -Number.MAX_VALUE;
		var slots:Vector.<Slot> = skeleton.slots;
		var worldVertices:Vector.<Number> = _tempVertices;
		var empty:Boolean = true;
		for (var i:int = 0, n:int = slots.length; i < n; ++i) {
			var slot:Slot = slots[i];
			var attachment:Attachment = slot.attachment;
			if (!attachment) continue;
			var verticesLength:int;
			if (attachment is RegionAttachment) {
				var region:RegionAttachment = RegionAttachment(slot.attachment);
				verticesLength = 8;
				region.computeWorldVertices(slot.bone, worldVertices, 0, 2);
			} else if (attachment is MeshAttachment) {
				var mesh:MeshAttachment = MeshAttachment(attachment);
				verticesLength = mesh.worldVerticesLength;
				if (worldVertices.length < verticesLength) worldVertices.length = verticesLength;
				mesh.computeWorldVertices(slot, 0, verticesLength, worldVertices, 0, 2);
			} else
				continue;
				
			if (verticesLength != 0)
				empty = false;
			  
			for (var ii:int = 0; ii < verticesLength; ii += 2) {
				var x:Number = worldVertices[ii], y:Number = worldVertices[ii + 1];
				minX = minX < x ? minX : x;
				minY = minY < y ? minY : y;
				maxX = maxX > x ? maxX : x;
				maxY = maxY > y ? maxY : y;
			}
		}
		
		if (empty)
			return null;

		var temp:Number;
		if (maxX < minX) {
			temp = maxX;
			maxX = minX;
			minX = temp;
		}
		if (maxY < minY) {
			temp = maxY;
			maxY = minY;
			minY = temp;
		}

		if (localPoint.x >= minX && localPoint.x < maxX && localPoint.y >= minY && localPoint.y < maxY)
			return this;

		return null;
	}

	override public function getBounds (targetSpace:DisplayObject, resultRect:Rectangle = null) : Rectangle {
		if (!resultRect)
			resultRect = new Rectangle();
		if (targetSpace == this)
			resultRect.setTo(0, 0, 0, 0);
		else if (targetSpace == parent)
			resultRect.setTo(x, y, 0, 0);
		else {
			getTransformationMatrix(targetSpace, _tempMatrix);
			MatrixUtil.transformCoords(_tempMatrix, 0, 0, _tempPoint);
			resultRect.setTo(_tempPoint.x, _tempPoint.y, 0, 0);
		}
		return resultRect;
	}

	public function get skeleton () : Skeleton {
		return _skeleton;
	}

	public function get smoothing () : String {
		return _smoothing;
	}

	public function set smoothing (smoothing:String) : void {
		_smoothing = smoothing;
	}
}

}
<|MERGE_RESOLUTION|>--- conflicted
+++ resolved
@@ -1,267 +1,263 @@
-/******************************************************************************
- * Spine Runtimes Software License v2.5
- *
- * Copyright (c) 2013-2016, Esoteric Software
- * All rights reserved.
- *
- * You are granted a perpetual, non-exclusive, non-sublicensable, and
- * non-transferable license to use, install, execute, and perform the Spine
- * Runtimes software and derivative works solely for personal or internal
- * use. Without the written permission of Esoteric Software (see Section 2 of
- * the Spine Software License Agreement), you may not (a) modify, translate,
- * adapt, or develop new applications using the Spine Runtimes or otherwise
- * create derivative works or improvements of the Spine Runtimes or (b) remove,
- * delete, alter, or obscure any trademarks or any copyright, trademark, patent,
- * or other intellectual property or proprietary rights notices on or in the
- * Software, including any copy thereof. Redistributions in binary or source
- * form must include this license and terms.
- *
- * THIS SOFTWARE IS PROVIDED BY ESOTERIC SOFTWARE "AS IS" AND ANY EXPRESS OR
- * IMPLIED WARRANTIES, INCLUDING, BUT NOT LIMITED TO, THE IMPLIED WARRANTIES OF
- * MERCHANTABILITY AND FITNESS FOR A PARTICULAR PURPOSE ARE DISCLAIMED. IN NO
- * EVENT SHALL ESOTERIC SOFTWARE BE LIABLE FOR ANY DIRECT, INDIRECT, INCIDENTAL,
- * SPECIAL, EXEMPLARY, OR CONSEQUENTIAL DAMAGES (INCLUDING, BUT NOT LIMITED TO,
- * PROCUREMENT OF SUBSTITUTE GOODS OR SERVICES, BUSINESS INTERRUPTION, OR LOSS OF
- * USE, DATA, OR PROFITS) HOWEVER CAUSED AND ON ANY THEORY OF LIABILITY, WHETHER
- * IN CONTRACT, STRICT LIABILITY, OR TORT (INCLUDING NEGLIGENCE OR OTHERWISE)
- * ARISING IN ANY WAY OUT OF THE USE OF THIS SOFTWARE, EVEN IF ADVISED OF THE
- * POSSIBILITY OF SUCH DAMAGE.
- *****************************************************************************/
-
-package spine.starling {
-import spine.Bone;
-import spine.Skeleton;
-import spine.SkeletonData;
-import spine.Slot;
-import spine.atlas.AtlasRegion;
-import spine.attachments.Attachment;
-import spine.attachments.MeshAttachment;
-import spine.attachments.RegionAttachment;
-
-import starling.display.BlendMode;
-import starling.display.DisplayObject;
-import starling.display.Image;
-import starling.rendering.IndexData;
-import starling.rendering.Painter;
-import starling.rendering.VertexData;
-import starling.utils.Color;
-import starling.utils.MatrixUtil;
-
-import flash.geom.Matrix;
-import flash.geom.Point;
-import flash.geom.Rectangle;
-
-public class SkeletonSprite extends DisplayObject {
-	static private var _tempPoint:Point = new Point();
-	static private var _tempMatrix:Matrix = new Matrix();
-	static private var _tempVertices:Vector.<Number> = new Vector.<Number>(8);
-	static internal var blendModes:Vector.<String> = new <String>[
-		BlendMode.NORMAL, BlendMode.ADD, BlendMode.MULTIPLY, BlendMode.SCREEN];
-
-	private var _skeleton:Skeleton;
-	public var batchable:Boolean = true;
-	private var _smoothing:String = "bilinear";
-
-	public function SkeletonSprite (skeletonData:SkeletonData) {
-		Bone.yDown = true;
-		_skeleton = new Skeleton(skeletonData);
-		_skeleton.updateWorldTransform();
-	}
-
-	override public function render (painter:Painter) : void {
-<<<<<<< HEAD
-		alpha *= this.alpha * skeleton.color.a;
-=======
-		painter.state.alpha *= skeleton.a;
->>>>>>> 16b9d63b
-		var originalBlendMode:String = painter.state.blendMode;
-		var r:Number = skeleton.color.r * 255;
-		var g:Number = skeleton.color.g * 255;
-		var b:Number = skeleton.color.b * 255;
-		var drawOrder:Vector.<Slot> = skeleton.drawOrder;
-		var worldVertices:Vector.<Number> = _tempVertices;
-		var ii:int, iii:int;
-		var rgb:uint, a:Number;
-		var mesh:SkeletonMesh;
-		var verticesLength:int, verticesCount:int, indicesLength:int;
-		var indexData:IndexData, indices:Vector.<uint>, vertexData:VertexData;
-		var uvs: Vector.<Number>;
-
-		for (var i:int = 0, n:int = drawOrder.length; i < n; ++i) {
-			var slot:Slot = drawOrder[i];
-			if (slot.attachment is RegionAttachment) {
-				var region:RegionAttachment = slot.attachment as RegionAttachment;
-				region.computeWorldVertices(slot.bone, worldVertices, 0, 2);				
-				a = slot.color.a * region.color.a;
-				rgb = Color.rgb(
-					r * slot.color.r * region.color.r,
-					g * slot.color.g * region.color.g,
-					b * slot.color.b * region.color.b);
-
-				var image:Image = region.rendererObject as Image;
-				if (image == null) {
-					var origImage:Image = Image(AtlasRegion(region.rendererObject).rendererObject);
-					region.rendererObject = image = new Image(origImage.texture);
-					for (var j:int = 0; j < 4; j++) {
-						var p: Point = origImage.getTexCoords(j);
-						image.setTexCoords(j, p.x, p.y);
-					}
-				}
-
-				image.setVertexPosition(0, worldVertices[2], worldVertices[3]);
-				image.setVertexColor(0, rgb);
-				image.setVertexAlpha(0, a);
-
-				image.setVertexPosition(1, worldVertices[4], worldVertices[5]);
-				image.setVertexColor(1, rgb);
-				image.setVertexAlpha(1, a);
-
-				image.setVertexPosition(2, worldVertices[0], worldVertices[1]);
-				image.setVertexColor(2, rgb);
-				image.setVertexAlpha(2, a);
-
-				image.setVertexPosition(3, worldVertices[6], worldVertices[7]);
-				image.setVertexColor(3, rgb);
-				image.setVertexAlpha(3, a);
-
-				image.setRequiresRedraw();
-				painter.state.blendMode = blendModes[slot.data.blendMode.ordinal];
-				// FIXME set smoothing/filter
-				painter.batchMesh(image);
-			} else if (slot.attachment is MeshAttachment) {
-				var meshAttachment:MeshAttachment = MeshAttachment(slot.attachment);
-				verticesLength = meshAttachment.worldVerticesLength;
-				verticesCount = verticesLength >> 1;
-				if (worldVertices.length < verticesLength) worldVertices.length = verticesLength;
-				meshAttachment.computeWorldVertices(slot, 0, meshAttachment.worldVerticesLength, worldVertices, 0, 2);
-				mesh = meshAttachment.rendererObject as SkeletonMesh;
-				if (mesh == null) {
-					if (meshAttachment.rendererObject is Image)
-						meshAttachment.rendererObject = mesh = new SkeletonMesh(Image(meshAttachment.rendererObject).texture);
-					if (meshAttachment.rendererObject is AtlasRegion)
-						meshAttachment.rendererObject = mesh = new SkeletonMesh(Image(AtlasRegion(meshAttachment.rendererObject).rendererObject).texture);
-				}
-
-				if (mesh.numIndices != meshAttachment.triangles.length) {
-					indexData = mesh.getIndexData();
-					indices = meshAttachment.triangles;
-					indicesLength = meshAttachment.triangles.length;
-					for (ii = 0; ii < indicesLength; ii++) {
-						indexData.setIndex(ii, indices[ii]);
-					}
-					indexData.numIndices = indicesLength;
-					indexData.trim();
-				}
-
-				// FIXME pre-multiplied alpha?
-				a = slot.color.a * meshAttachment.color.a;
-				rgb = Color.rgb(
-					r * slot.color.r * meshAttachment.color.r,
-					g * slot.color.g * meshAttachment.color.g,
-					b * slot.color.b * meshAttachment.color.b);
-
-				vertexData = mesh.getVertexData();
-				uvs = meshAttachment.uvs;
-				vertexData.colorize("color", rgb, a);
-				for (ii = 0, iii = 0; ii < verticesCount; ii++, iii+=2) {
-					mesh.setVertexPosition(ii, worldVertices[iii], worldVertices[iii+1]);
-					mesh.setTexCoords(ii, uvs[iii], uvs[iii+1]);
-				}
-				vertexData.numVertices = verticesCount;
-				painter.state.blendMode = blendModes[slot.data.blendMode.ordinal];
-				// FIXME set smoothing/filter
-				painter.batchMesh(mesh);
-			}
-		}
-		painter.state.blendMode = originalBlendMode;
-	}
-
-	override public function hitTest (localPoint:Point) : DisplayObject {
-		// FIXME what to do here?
-//		if (forTouch && (!visible || !touchable))
-//			return null;
-
-		var minX:Number = Number.MAX_VALUE, minY:Number = Number.MAX_VALUE;
-		var maxX:Number = -Number.MAX_VALUE, maxY:Number = -Number.MAX_VALUE;
-		var slots:Vector.<Slot> = skeleton.slots;
-		var worldVertices:Vector.<Number> = _tempVertices;
-		var empty:Boolean = true;
-		for (var i:int = 0, n:int = slots.length; i < n; ++i) {
-			var slot:Slot = slots[i];
-			var attachment:Attachment = slot.attachment;
-			if (!attachment) continue;
-			var verticesLength:int;
-			if (attachment is RegionAttachment) {
-				var region:RegionAttachment = RegionAttachment(slot.attachment);
-				verticesLength = 8;
-				region.computeWorldVertices(slot.bone, worldVertices, 0, 2);
-			} else if (attachment is MeshAttachment) {
-				var mesh:MeshAttachment = MeshAttachment(attachment);
-				verticesLength = mesh.worldVerticesLength;
-				if (worldVertices.length < verticesLength) worldVertices.length = verticesLength;
-				mesh.computeWorldVertices(slot, 0, verticesLength, worldVertices, 0, 2);
-			} else
-				continue;
-				
-			if (verticesLength != 0)
-				empty = false;
-			  
-			for (var ii:int = 0; ii < verticesLength; ii += 2) {
-				var x:Number = worldVertices[ii], y:Number = worldVertices[ii + 1];
-				minX = minX < x ? minX : x;
-				minY = minY < y ? minY : y;
-				maxX = maxX > x ? maxX : x;
-				maxY = maxY > y ? maxY : y;
-			}
-		}
-		
-		if (empty)
-			return null;
-
-		var temp:Number;
-		if (maxX < minX) {
-			temp = maxX;
-			maxX = minX;
-			minX = temp;
-		}
-		if (maxY < minY) {
-			temp = maxY;
-			maxY = minY;
-			minY = temp;
-		}
-
-		if (localPoint.x >= minX && localPoint.x < maxX && localPoint.y >= minY && localPoint.y < maxY)
-			return this;
-
-		return null;
-	}
-
-	override public function getBounds (targetSpace:DisplayObject, resultRect:Rectangle = null) : Rectangle {
-		if (!resultRect)
-			resultRect = new Rectangle();
-		if (targetSpace == this)
-			resultRect.setTo(0, 0, 0, 0);
-		else if (targetSpace == parent)
-			resultRect.setTo(x, y, 0, 0);
-		else {
-			getTransformationMatrix(targetSpace, _tempMatrix);
-			MatrixUtil.transformCoords(_tempMatrix, 0, 0, _tempPoint);
-			resultRect.setTo(_tempPoint.x, _tempPoint.y, 0, 0);
-		}
-		return resultRect;
-	}
-
-	public function get skeleton () : Skeleton {
-		return _skeleton;
-	}
-
-	public function get smoothing () : String {
-		return _smoothing;
-	}
-
-	public function set smoothing (smoothing:String) : void {
-		_smoothing = smoothing;
-	}
-}
-
-}
+/******************************************************************************
+ * Spine Runtimes Software License v2.5
+ *
+ * Copyright (c) 2013-2016, Esoteric Software
+ * All rights reserved.
+ *
+ * You are granted a perpetual, non-exclusive, non-sublicensable, and
+ * non-transferable license to use, install, execute, and perform the Spine
+ * Runtimes software and derivative works solely for personal or internal
+ * use. Without the written permission of Esoteric Software (see Section 2 of
+ * the Spine Software License Agreement), you may not (a) modify, translate,
+ * adapt, or develop new applications using the Spine Runtimes or otherwise
+ * create derivative works or improvements of the Spine Runtimes or (b) remove,
+ * delete, alter, or obscure any trademarks or any copyright, trademark, patent,
+ * or other intellectual property or proprietary rights notices on or in the
+ * Software, including any copy thereof. Redistributions in binary or source
+ * form must include this license and terms.
+ *
+ * THIS SOFTWARE IS PROVIDED BY ESOTERIC SOFTWARE "AS IS" AND ANY EXPRESS OR
+ * IMPLIED WARRANTIES, INCLUDING, BUT NOT LIMITED TO, THE IMPLIED WARRANTIES OF
+ * MERCHANTABILITY AND FITNESS FOR A PARTICULAR PURPOSE ARE DISCLAIMED. IN NO
+ * EVENT SHALL ESOTERIC SOFTWARE BE LIABLE FOR ANY DIRECT, INDIRECT, INCIDENTAL,
+ * SPECIAL, EXEMPLARY, OR CONSEQUENTIAL DAMAGES (INCLUDING, BUT NOT LIMITED TO,
+ * PROCUREMENT OF SUBSTITUTE GOODS OR SERVICES, BUSINESS INTERRUPTION, OR LOSS OF
+ * USE, DATA, OR PROFITS) HOWEVER CAUSED AND ON ANY THEORY OF LIABILITY, WHETHER
+ * IN CONTRACT, STRICT LIABILITY, OR TORT (INCLUDING NEGLIGENCE OR OTHERWISE)
+ * ARISING IN ANY WAY OUT OF THE USE OF THIS SOFTWARE, EVEN IF ADVISED OF THE
+ * POSSIBILITY OF SUCH DAMAGE.
+ *****************************************************************************/
+
+package spine.starling {
+import spine.Bone;
+import spine.Skeleton;
+import spine.SkeletonData;
+import spine.Slot;
+import spine.atlas.AtlasRegion;
+import spine.attachments.Attachment;
+import spine.attachments.MeshAttachment;
+import spine.attachments.RegionAttachment;
+
+import starling.display.BlendMode;
+import starling.display.DisplayObject;
+import starling.display.Image;
+import starling.rendering.IndexData;
+import starling.rendering.Painter;
+import starling.rendering.VertexData;
+import starling.utils.Color;
+import starling.utils.MatrixUtil;
+
+import flash.geom.Matrix;
+import flash.geom.Point;
+import flash.geom.Rectangle;
+
+public class SkeletonSprite extends DisplayObject {
+	static private var _tempPoint:Point = new Point();
+	static private var _tempMatrix:Matrix = new Matrix();
+	static private var _tempVertices:Vector.<Number> = new Vector.<Number>(8);
+	static internal var blendModes:Vector.<String> = new <String>[
+		BlendMode.NORMAL, BlendMode.ADD, BlendMode.MULTIPLY, BlendMode.SCREEN];
+
+	private var _skeleton:Skeleton;
+	public var batchable:Boolean = true;
+	private var _smoothing:String = "bilinear";
+
+	public function SkeletonSprite (skeletonData:SkeletonData) {
+		Bone.yDown = true;
+		_skeleton = new Skeleton(skeletonData);
+		_skeleton.updateWorldTransform();
+	}
+
+	override public function render (painter:Painter) : void {
+		painter.state.alpha *= skeleton.a;
+		var originalBlendMode:String = painter.state.blendMode;
+		var r:Number = skeleton.color.r * 255;
+		var g:Number = skeleton.color.g * 255;
+		var b:Number = skeleton.color.b * 255;
+		var drawOrder:Vector.<Slot> = skeleton.drawOrder;
+		var worldVertices:Vector.<Number> = _tempVertices;
+		var ii:int, iii:int;
+		var rgb:uint, a:Number;
+		var mesh:SkeletonMesh;
+		var verticesLength:int, verticesCount:int, indicesLength:int;
+		var indexData:IndexData, indices:Vector.<uint>, vertexData:VertexData;
+		var uvs: Vector.<Number>;
+
+		for (var i:int = 0, n:int = drawOrder.length; i < n; ++i) {
+			var slot:Slot = drawOrder[i];
+			if (slot.attachment is RegionAttachment) {
+				var region:RegionAttachment = slot.attachment as RegionAttachment;
+				region.computeWorldVertices(slot.bone, worldVertices, 0, 2);				
+				a = slot.color.a * region.color.a;
+				rgb = Color.rgb(
+					r * slot.color.r * region.color.r,
+					g * slot.color.g * region.color.g,
+					b * slot.color.b * region.color.b);
+
+				var image:Image = region.rendererObject as Image;
+				if (image == null) {
+					var origImage:Image = Image(AtlasRegion(region.rendererObject).rendererObject);
+					region.rendererObject = image = new Image(origImage.texture);
+					for (var j:int = 0; j < 4; j++) {
+						var p: Point = origImage.getTexCoords(j);
+						image.setTexCoords(j, p.x, p.y);
+					}
+				}
+
+				image.setVertexPosition(0, worldVertices[2], worldVertices[3]);
+				image.setVertexColor(0, rgb);
+				image.setVertexAlpha(0, a);
+
+				image.setVertexPosition(1, worldVertices[4], worldVertices[5]);
+				image.setVertexColor(1, rgb);
+				image.setVertexAlpha(1, a);
+
+				image.setVertexPosition(2, worldVertices[0], worldVertices[1]);
+				image.setVertexColor(2, rgb);
+				image.setVertexAlpha(2, a);
+
+				image.setVertexPosition(3, worldVertices[6], worldVertices[7]);
+				image.setVertexColor(3, rgb);
+				image.setVertexAlpha(3, a);
+
+				image.setRequiresRedraw();
+				painter.state.blendMode = blendModes[slot.data.blendMode.ordinal];
+				// FIXME set smoothing/filter
+				painter.batchMesh(image);
+			} else if (slot.attachment is MeshAttachment) {
+				var meshAttachment:MeshAttachment = MeshAttachment(slot.attachment);
+				verticesLength = meshAttachment.worldVerticesLength;
+				verticesCount = verticesLength >> 1;
+				if (worldVertices.length < verticesLength) worldVertices.length = verticesLength;
+				meshAttachment.computeWorldVertices(slot, 0, meshAttachment.worldVerticesLength, worldVertices, 0, 2);
+				mesh = meshAttachment.rendererObject as SkeletonMesh;
+				if (mesh == null) {
+					if (meshAttachment.rendererObject is Image)
+						meshAttachment.rendererObject = mesh = new SkeletonMesh(Image(meshAttachment.rendererObject).texture);
+					if (meshAttachment.rendererObject is AtlasRegion)
+						meshAttachment.rendererObject = mesh = new SkeletonMesh(Image(AtlasRegion(meshAttachment.rendererObject).rendererObject).texture);
+				}
+
+				if (mesh.numIndices != meshAttachment.triangles.length) {
+					indexData = mesh.getIndexData();
+					indices = meshAttachment.triangles;
+					indicesLength = meshAttachment.triangles.length;
+					for (ii = 0; ii < indicesLength; ii++) {
+						indexData.setIndex(ii, indices[ii]);
+					}
+					indexData.numIndices = indicesLength;
+					indexData.trim();
+				}
+
+				// FIXME pre-multiplied alpha?
+				a = slot.color.a * meshAttachment.color.a;
+				rgb = Color.rgb(
+					r * slot.color.r * meshAttachment.color.r,
+					g * slot.color.g * meshAttachment.color.g,
+					b * slot.color.b * meshAttachment.color.b);
+
+				vertexData = mesh.getVertexData();
+				uvs = meshAttachment.uvs;
+				vertexData.colorize("color", rgb, a);
+				for (ii = 0, iii = 0; ii < verticesCount; ii++, iii+=2) {
+					mesh.setVertexPosition(ii, worldVertices[iii], worldVertices[iii+1]);
+					mesh.setTexCoords(ii, uvs[iii], uvs[iii+1]);
+				}
+				vertexData.numVertices = verticesCount;
+				painter.state.blendMode = blendModes[slot.data.blendMode.ordinal];
+				// FIXME set smoothing/filter
+				painter.batchMesh(mesh);
+			}
+		}
+		painter.state.blendMode = originalBlendMode;
+	}
+
+	override public function hitTest (localPoint:Point) : DisplayObject {
+		// FIXME what to do here?
+//		if (forTouch && (!visible || !touchable))
+//			return null;
+
+		var minX:Number = Number.MAX_VALUE, minY:Number = Number.MAX_VALUE;
+		var maxX:Number = -Number.MAX_VALUE, maxY:Number = -Number.MAX_VALUE;
+		var slots:Vector.<Slot> = skeleton.slots;
+		var worldVertices:Vector.<Number> = _tempVertices;
+		var empty:Boolean = true;
+		for (var i:int = 0, n:int = slots.length; i < n; ++i) {
+			var slot:Slot = slots[i];
+			var attachment:Attachment = slot.attachment;
+			if (!attachment) continue;
+			var verticesLength:int;
+			if (attachment is RegionAttachment) {
+				var region:RegionAttachment = RegionAttachment(slot.attachment);
+				verticesLength = 8;
+				region.computeWorldVertices(slot.bone, worldVertices, 0, 2);
+			} else if (attachment is MeshAttachment) {
+				var mesh:MeshAttachment = MeshAttachment(attachment);
+				verticesLength = mesh.worldVerticesLength;
+				if (worldVertices.length < verticesLength) worldVertices.length = verticesLength;
+				mesh.computeWorldVertices(slot, 0, verticesLength, worldVertices, 0, 2);
+			} else
+				continue;
+				
+			if (verticesLength != 0)
+				empty = false;
+			  
+			for (var ii:int = 0; ii < verticesLength; ii += 2) {
+				var x:Number = worldVertices[ii], y:Number = worldVertices[ii + 1];
+				minX = minX < x ? minX : x;
+				minY = minY < y ? minY : y;
+				maxX = maxX > x ? maxX : x;
+				maxY = maxY > y ? maxY : y;
+			}
+		}
+		
+		if (empty)
+			return null;
+
+		var temp:Number;
+		if (maxX < minX) {
+			temp = maxX;
+			maxX = minX;
+			minX = temp;
+		}
+		if (maxY < minY) {
+			temp = maxY;
+			maxY = minY;
+			minY = temp;
+		}
+
+		if (localPoint.x >= minX && localPoint.x < maxX && localPoint.y >= minY && localPoint.y < maxY)
+			return this;
+
+		return null;
+	}
+
+	override public function getBounds (targetSpace:DisplayObject, resultRect:Rectangle = null) : Rectangle {
+		if (!resultRect)
+			resultRect = new Rectangle();
+		if (targetSpace == this)
+			resultRect.setTo(0, 0, 0, 0);
+		else if (targetSpace == parent)
+			resultRect.setTo(x, y, 0, 0);
+		else {
+			getTransformationMatrix(targetSpace, _tempMatrix);
+			MatrixUtil.transformCoords(_tempMatrix, 0, 0, _tempPoint);
+			resultRect.setTo(_tempPoint.x, _tempPoint.y, 0, 0);
+		}
+		return resultRect;
+	}
+
+	public function get skeleton () : Skeleton {
+		return _skeleton;
+	}
+
+	public function get smoothing () : String {
+		return _smoothing;
+	}
+
+	public function set smoothing (smoothing:String) : void {
+		_smoothing = smoothing;
+	}
+}
+
+}