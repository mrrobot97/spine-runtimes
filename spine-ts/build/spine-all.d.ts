declare module spine {
	class AssetManager implements Disposable {
		private pathPrefix;
		private textureLoader;
		private assets;
		private errors;
		private toLoad;
		private loaded;
		constructor(textureLoader: (image: HTMLImageElement) => any, pathPrefix?: string);
		loadText(path: string, success?: (path: string, text: string) => void, error?: (path: string, error: string) => void): void;
		loadTexture(path: string, success?: (path: string, image: HTMLImageElement) => void, error?: (path: string, error: string) => void): void;
		get(path: string): any;
		remove(path: string): void;
		removeAll(): void;
		isLoadingComplete(): boolean;
		getToLoad(): number;
		getLoaded(): number;
		dispose(): void;
		hasErrors(): boolean;
		getErrors(): Map<string>;
	}
}
declare module spine.canvas {
	class AssetManager extends spine.AssetManager {
		constructor(pathPrefix?: string);
	}
}
declare module spine {
	abstract class Texture {
		protected _image: HTMLImageElement;
		constructor(image: HTMLImageElement);
		getImage(): HTMLImageElement;
		abstract setFilters(minFilter: TextureFilter, magFilter: TextureFilter): void;
		abstract setWraps(uWrap: TextureWrap, vWrap: TextureWrap): void;
		abstract dispose(): void;
		static filterFromString(text: string): TextureFilter;
		static wrapFromString(text: string): TextureWrap;
	}
	enum TextureFilter {
		Nearest = 9728,
		Linear = 9729,
		MipMap = 9987,
		MipMapNearestNearest = 9984,
		MipMapLinearNearest = 9985,
		MipMapNearestLinear = 9986,
		MipMapLinearLinear = 9987,
	}
	enum TextureWrap {
		MirroredRepeat = 33648,
		ClampToEdge = 33071,
		Repeat = 10497,
	}
	class TextureRegion {
		renderObject: any;
		u: number;
		v: number;
		u2: number;
		v2: number;
		width: number;
		height: number;
		rotate: boolean;
		offsetX: number;
		offsetY: number;
		originalWidth: number;
		originalHeight: number;
	}
}
declare module spine.canvas {
	class CanvasTexture extends Texture {
		constructor(image: HTMLImageElement);
		setFilters(minFilter: TextureFilter, magFilter: TextureFilter): void;
		setWraps(uWrap: TextureWrap, vWrap: TextureWrap): void;
		dispose(): void;
	}
}
declare module spine.canvas {
	class SkeletonRenderer {
		static QUAD_TRIANGLES: number[];
		static VERTEX_SIZE: number;
		private ctx;
		triangleRendering: boolean;
		debugRendering: boolean;
<<<<<<< HEAD
		private vertices;
=======
>>>>>>> 8a7ac93f
		private tempColor;
		constructor(context: CanvasRenderingContext2D);
		draw(skeleton: Skeleton): void;
		private drawImages(skeleton);
		private drawTriangles(skeleton);
		private drawTriangle(img, x0, y0, u0, v0, x1, y1, u1, v1, x2, y2, u2, v2);
		private computeRegionVertices(slot, region, pma);
		private computeMeshVertices(slot, mesh, pma);
	}
}
declare module spine {
	class Animation {
		name: string;
		timelines: Array<Timeline>;
		duration: number;
		constructor(name: string, timelines: Array<Timeline>, duration: number);
		apply(skeleton: Skeleton, lastTime: number, time: number, loop: boolean, events: Array<Event>, alpha: number, setupPose: boolean, mixingOut: boolean): void;
		static binarySearch(values: ArrayLike<number>, target: number, step?: number): number;
		static linearSearch(values: ArrayLike<number>, target: number, step: number): number;
	}
	interface Timeline {
		apply(skeleton: Skeleton, lastTime: number, time: number, events: Array<Event>, alpha: number, setupPose: boolean, mixingOut: boolean): void;
		getPropertyId(): number;
	}
	enum TimelineType {
		rotate = 0,
		translate = 1,
		scale = 2,
		shear = 3,
		attachment = 4,
		color = 5,
		deform = 6,
		event = 7,
		drawOrder = 8,
		ikConstraint = 9,
		transformConstraint = 10,
		pathConstraintPosition = 11,
		pathConstraintSpacing = 12,
		pathConstraintMix = 13,
		twoColor = 14,
	}
	abstract class CurveTimeline implements Timeline {
		static LINEAR: number;
		static STEPPED: number;
		static BEZIER: number;
		static BEZIER_SIZE: number;
		private curves;
		abstract getPropertyId(): number;
		constructor(frameCount: number);
		getFrameCount(): number;
		setLinear(frameIndex: number): void;
		setStepped(frameIndex: number): void;
		getCurveType(frameIndex: number): number;
		setCurve(frameIndex: number, cx1: number, cy1: number, cx2: number, cy2: number): void;
		getCurvePercent(frameIndex: number, percent: number): number;
		abstract apply(skeleton: Skeleton, lastTime: number, time: number, events: Array<Event>, alpha: number, setupPose: boolean, mixingOut: boolean): void;
	}
	class RotateTimeline extends CurveTimeline {
		static ENTRIES: number;
		static PREV_TIME: number;
		static PREV_ROTATION: number;
		static ROTATION: number;
		boneIndex: number;
		frames: ArrayLike<number>;
		constructor(frameCount: number);
		getPropertyId(): number;
		setFrame(frameIndex: number, time: number, degrees: number): void;
		apply(skeleton: Skeleton, lastTime: number, time: number, events: Array<Event>, alpha: number, setupPose: boolean, mixingOut: boolean): void;
	}
	class TranslateTimeline extends CurveTimeline {
		static ENTRIES: number;
		static PREV_TIME: number;
		static PREV_X: number;
		static PREV_Y: number;
		static X: number;
		static Y: number;
		boneIndex: number;
		frames: ArrayLike<number>;
		constructor(frameCount: number);
		getPropertyId(): number;
		setFrame(frameIndex: number, time: number, x: number, y: number): void;
		apply(skeleton: Skeleton, lastTime: number, time: number, events: Array<Event>, alpha: number, setupPose: boolean, mixingOut: boolean): void;
	}
	class ScaleTimeline extends TranslateTimeline {
		constructor(frameCount: number);
		getPropertyId(): number;
		apply(skeleton: Skeleton, lastTime: number, time: number, events: Array<Event>, alpha: number, setupPose: boolean, mixingOut: boolean): void;
	}
	class ShearTimeline extends TranslateTimeline {
		constructor(frameCount: number);
		getPropertyId(): number;
		apply(skeleton: Skeleton, lastTime: number, time: number, events: Array<Event>, alpha: number, setupPose: boolean, mixingOut: boolean): void;
	}
	class ColorTimeline extends CurveTimeline {
		static ENTRIES: number;
		static PREV_TIME: number;
		static PREV_R: number;
		static PREV_G: number;
		static PREV_B: number;
		static PREV_A: number;
		static R: number;
		static G: number;
		static B: number;
		static A: number;
		slotIndex: number;
		frames: ArrayLike<number>;
		constructor(frameCount: number);
		getPropertyId(): number;
		setFrame(frameIndex: number, time: number, r: number, g: number, b: number, a: number): void;
		apply(skeleton: Skeleton, lastTime: number, time: number, events: Array<Event>, alpha: number, setupPose: boolean, mixingOut: boolean): void;
	}
	class TwoColorTimeline extends CurveTimeline {
		static ENTRIES: number;
		static PREV_TIME: number;
		static PREV_R: number;
		static PREV_G: number;
		static PREV_B: number;
		static PREV_A: number;
		static PREV_R2: number;
		static PREV_G2: number;
		static PREV_B2: number;
		static R: number;
		static G: number;
		static B: number;
		static A: number;
		static R2: number;
		static G2: number;
		static B2: number;
		slotIndex: number;
		frames: ArrayLike<number>;
		constructor(frameCount: number);
		getPropertyId(): number;
		setFrame(frameIndex: number, time: number, r: number, g: number, b: number, a: number, r2: number, g2: number, b2: number): void;
		apply(skeleton: Skeleton, lastTime: number, time: number, events: Array<Event>, alpha: number, setupPose: boolean, mixingOut: boolean): void;
	}
	class AttachmentTimeline implements Timeline {
		slotIndex: number;
		frames: ArrayLike<number>;
		attachmentNames: Array<string>;
		constructor(frameCount: number);
		getPropertyId(): number;
		getFrameCount(): number;
		setFrame(frameIndex: number, time: number, attachmentName: string): void;
		apply(skeleton: Skeleton, lastTime: number, time: number, events: Array<Event>, alpha: number, setupPose: boolean, mixingOut: boolean): void;
	}
	class DeformTimeline extends CurveTimeline {
		slotIndex: number;
		attachment: VertexAttachment;
		frames: ArrayLike<number>;
		frameVertices: Array<ArrayLike<number>>;
		constructor(frameCount: number);
		getPropertyId(): number;
		setFrame(frameIndex: number, time: number, vertices: ArrayLike<number>): void;
		apply(skeleton: Skeleton, lastTime: number, time: number, firedEvents: Array<Event>, alpha: number, setupPose: boolean, mixingOut: boolean): void;
	}
	class EventTimeline implements Timeline {
		frames: ArrayLike<number>;
		events: Array<Event>;
		constructor(frameCount: number);
		getPropertyId(): number;
		getFrameCount(): number;
		setFrame(frameIndex: number, event: Event): void;
		apply(skeleton: Skeleton, lastTime: number, time: number, firedEvents: Array<Event>, alpha: number, setupPose: boolean, mixingOut: boolean): void;
	}
	class DrawOrderTimeline implements Timeline {
		frames: ArrayLike<number>;
		drawOrders: Array<Array<number>>;
		constructor(frameCount: number);
		getPropertyId(): number;
		getFrameCount(): number;
		setFrame(frameIndex: number, time: number, drawOrder: Array<number>): void;
		apply(skeleton: Skeleton, lastTime: number, time: number, firedEvents: Array<Event>, alpha: number, setupPose: boolean, mixingOut: boolean): void;
	}
	class IkConstraintTimeline extends CurveTimeline {
		static ENTRIES: number;
		static PREV_TIME: number;
		static PREV_MIX: number;
		static PREV_BEND_DIRECTION: number;
		static MIX: number;
		static BEND_DIRECTION: number;
		ikConstraintIndex: number;
		frames: ArrayLike<number>;
		constructor(frameCount: number);
		getPropertyId(): number;
		setFrame(frameIndex: number, time: number, mix: number, bendDirection: number): void;
		apply(skeleton: Skeleton, lastTime: number, time: number, firedEvents: Array<Event>, alpha: number, setupPose: boolean, mixingOut: boolean): void;
	}
	class TransformConstraintTimeline extends CurveTimeline {
		static ENTRIES: number;
		static PREV_TIME: number;
		static PREV_ROTATE: number;
		static PREV_TRANSLATE: number;
		static PREV_SCALE: number;
		static PREV_SHEAR: number;
		static ROTATE: number;
		static TRANSLATE: number;
		static SCALE: number;
		static SHEAR: number;
		transformConstraintIndex: number;
		frames: ArrayLike<number>;
		constructor(frameCount: number);
		getPropertyId(): number;
		setFrame(frameIndex: number, time: number, rotateMix: number, translateMix: number, scaleMix: number, shearMix: number): void;
		apply(skeleton: Skeleton, lastTime: number, time: number, firedEvents: Array<Event>, alpha: number, setupPose: boolean, mixingOut: boolean): void;
	}
	class PathConstraintPositionTimeline extends CurveTimeline {
		static ENTRIES: number;
		static PREV_TIME: number;
		static PREV_VALUE: number;
		static VALUE: number;
		pathConstraintIndex: number;
		frames: ArrayLike<number>;
		constructor(frameCount: number);
		getPropertyId(): number;
		setFrame(frameIndex: number, time: number, value: number): void;
		apply(skeleton: Skeleton, lastTime: number, time: number, firedEvents: Array<Event>, alpha: number, setupPose: boolean, mixingOut: boolean): void;
	}
	class PathConstraintSpacingTimeline extends PathConstraintPositionTimeline {
		constructor(frameCount: number);
		getPropertyId(): number;
		apply(skeleton: Skeleton, lastTime: number, time: number, firedEvents: Array<Event>, alpha: number, setupPose: boolean, mixingOut: boolean): void;
	}
	class PathConstraintMixTimeline extends CurveTimeline {
		static ENTRIES: number;
		static PREV_TIME: number;
		static PREV_ROTATE: number;
		static PREV_TRANSLATE: number;
		static ROTATE: number;
		static TRANSLATE: number;
		pathConstraintIndex: number;
		frames: ArrayLike<number>;
		constructor(frameCount: number);
		getPropertyId(): number;
		setFrame(frameIndex: number, time: number, rotateMix: number, translateMix: number): void;
		apply(skeleton: Skeleton, lastTime: number, time: number, firedEvents: Array<Event>, alpha: number, setupPose: boolean, mixingOut: boolean): void;
	}
}
declare module spine {
	class AnimationState {
		static emptyAnimation: Animation;
		data: AnimationStateData;
		tracks: TrackEntry[];
		events: Event[];
		listeners: AnimationStateListener2[];
		queue: EventQueue;
		propertyIDs: IntSet;
		animationsChanged: boolean;
		timeScale: number;
		trackEntryPool: Pool<TrackEntry>;
		constructor(data: AnimationStateData);
		update(delta: number): void;
		updateMixingFrom(entry: TrackEntry, delta: number): void;
		apply(skeleton: Skeleton): void;
		applyMixingFrom(entry: TrackEntry, skeleton: Skeleton): number;
		applyRotateTimeline(timeline: Timeline, skeleton: Skeleton, time: number, alpha: number, setupPose: boolean, timelinesRotation: Array<number>, i: number, firstFrame: boolean): void;
		queueEvents(entry: TrackEntry, animationTime: number): void;
		clearTracks(): void;
		clearTrack(trackIndex: number): void;
		setCurrent(index: number, current: TrackEntry, interrupt: boolean): void;
		setAnimation(trackIndex: number, animationName: string, loop: boolean): TrackEntry;
		setAnimationWith(trackIndex: number, animation: Animation, loop: boolean): TrackEntry;
		addAnimation(trackIndex: number, animationName: string, loop: boolean, delay: number): TrackEntry;
		addAnimationWith(trackIndex: number, animation: Animation, loop: boolean, delay: number): TrackEntry;
		setEmptyAnimation(trackIndex: number, mixDuration: number): TrackEntry;
		addEmptyAnimation(trackIndex: number, mixDuration: number, delay: number): TrackEntry;
		setEmptyAnimations(mixDuration: number): void;
		expandToIndex(index: number): TrackEntry;
		trackEntry(trackIndex: number, animation: Animation, loop: boolean, last: TrackEntry): TrackEntry;
		disposeNext(entry: TrackEntry): void;
		_animationsChanged(): void;
		setTimelinesFirst(entry: TrackEntry): void;
		checkTimelinesFirst(entry: TrackEntry): void;
		checkTimelinesUsage(entry: TrackEntry, usageArray: Array<boolean>): void;
		getCurrent(trackIndex: number): TrackEntry;
		addListener(listener: AnimationStateListener2): void;
		removeListener(listener: AnimationStateListener2): void;
		clearListeners(): void;
		clearListenerNotifications(): void;
	}
	class TrackEntry {
		animation: Animation;
		next: TrackEntry;
		mixingFrom: TrackEntry;
		listener: AnimationStateListener2;
		trackIndex: number;
		loop: boolean;
		eventThreshold: number;
		attachmentThreshold: number;
		drawOrderThreshold: number;
		animationStart: number;
		animationEnd: number;
		animationLast: number;
		nextAnimationLast: number;
		delay: number;
		trackTime: number;
		trackLast: number;
		nextTrackLast: number;
		trackEnd: number;
		timeScale: number;
		alpha: number;
		mixTime: number;
		mixDuration: number;
		mixAlpha: number;
		timelinesFirst: boolean[];
		timelinesRotation: number[];
		reset(): void;
		getAnimationTime(): number;
		setAnimationLast(animationLast: number): void;
		isComplete(): boolean;
		resetRotationDirections(): void;
	}
	class EventQueue {
		objects: Array<any>;
		drainDisabled: boolean;
		animState: AnimationState;
		constructor(animState: AnimationState);
		start(entry: TrackEntry): void;
		interrupt(entry: TrackEntry): void;
		end(entry: TrackEntry): void;
		dispose(entry: TrackEntry): void;
		complete(entry: TrackEntry): void;
		event(entry: TrackEntry, event: Event): void;
		drain(): void;
		clear(): void;
	}
	enum EventType {
		start = 0,
		interrupt = 1,
		end = 2,
		dispose = 3,
		complete = 4,
		event = 5,
	}
	interface AnimationStateListener2 {
		start(entry: TrackEntry): void;
		interrupt(entry: TrackEntry): void;
		end(entry: TrackEntry): void;
		dispose(entry: TrackEntry): void;
		complete(entry: TrackEntry): void;
		event(entry: TrackEntry, event: Event): void;
	}
	abstract class AnimationStateAdapter2 implements AnimationStateListener2 {
		start(entry: TrackEntry): void;
		interrupt(entry: TrackEntry): void;
		end(entry: TrackEntry): void;
		dispose(entry: TrackEntry): void;
		complete(entry: TrackEntry): void;
		event(entry: TrackEntry, event: Event): void;
	}
}
declare module spine {
	class AnimationStateData {
		skeletonData: SkeletonData;
		animationToMixTime: Map<number>;
		defaultMix: number;
		constructor(skeletonData: SkeletonData);
		setMix(fromName: string, toName: string, duration: number): void;
		setMixWith(from: Animation, to: Animation, duration: number): void;
		getMix(from: Animation, to: Animation): number;
	}
}
declare module spine {
	class AtlasAttachmentLoader implements AttachmentLoader {
		atlas: TextureAtlas;
		constructor(atlas: TextureAtlas);
		newRegionAttachment(skin: Skin, name: string, path: string): RegionAttachment;
		newMeshAttachment(skin: Skin, name: string, path: string): MeshAttachment;
		newBoundingBoxAttachment(skin: Skin, name: string): BoundingBoxAttachment;
		newPathAttachment(skin: Skin, name: string): PathAttachment;
		newPointAttachment(skin: Skin, name: string): PointAttachment;
	}
}
declare module spine {
	abstract class Attachment {
		name: string;
		constructor(name: string);
	}
	abstract class VertexAttachment extends Attachment {
		bones: Array<number>;
		vertices: ArrayLike<number>;
		worldVerticesLength: number;
		constructor(name: string);
		computeWorldVertices(slot: Slot, start: number, count: number, worldVertices: ArrayLike<number>, offset: number, stride: number): void;
		applyDeform(sourceAttachment: VertexAttachment): boolean;
	}
}
declare module spine {
	interface AttachmentLoader {
		newRegionAttachment(skin: Skin, name: string, path: string): RegionAttachment;
		newMeshAttachment(skin: Skin, name: string, path: string): MeshAttachment;
		newBoundingBoxAttachment(skin: Skin, name: string): BoundingBoxAttachment;
		newPathAttachment(skin: Skin, name: string): PathAttachment;
		newPointAttachment(skin: Skin, name: string): PointAttachment;
	}
}
declare module spine {
	enum AttachmentType {
		Region = 0,
		BoundingBox = 1,
		Mesh = 2,
		LinkedMesh = 3,
		Path = 4,
		Point = 5,
	}
}
declare module spine {
	class BoundingBoxAttachment extends VertexAttachment {
		color: Color;
		constructor(name: string);
	}
}
declare module spine {
	class MeshAttachment extends VertexAttachment {
		region: TextureRegion;
		path: string;
		regionUVs: ArrayLike<number>;
		uvs: ArrayLike<number>;
		triangles: Array<number>;
		color: Color;
		hullLength: number;
		private parentMesh;
		inheritDeform: boolean;
		tempColor: Color;
		constructor(name: string);
		updateUVs(): void;
		applyDeform(sourceAttachment: VertexAttachment): boolean;
		getParentMesh(): MeshAttachment;
		setParentMesh(parentMesh: MeshAttachment): void;
	}
}
declare module spine {
	class PathAttachment extends VertexAttachment {
		lengths: Array<number>;
		closed: boolean;
		constantSpeed: boolean;
		color: Color;
		constructor(name: string);
	}
}
declare module spine {
	class PointAttachment extends VertexAttachment {
		x: number;
		y: number;
		rotation: number;
		color: Color;
		constructor(name: string);
		computeWorldPosition(bone: Bone, point: Vector2): Vector2;
		computeWorldRotation(bone: Bone): number;
	}
}
declare module spine {
	class RegionAttachment extends Attachment {
		static OX1: number;
		static OY1: number;
		static OX2: number;
		static OY2: number;
		static OX3: number;
		static OY3: number;
		static OX4: number;
		static OY4: number;
		static X1: number;
		static Y1: number;
		static C1R: number;
		static C1G: number;
		static C1B: number;
		static C1A: number;
		static U1: number;
		static V1: number;
		static X2: number;
		static Y2: number;
		static C2R: number;
		static C2G: number;
		static C2B: number;
		static C2A: number;
		static U2: number;
		static V2: number;
		static X3: number;
		static Y3: number;
		static C3R: number;
		static C3G: number;
		static C3B: number;
		static C3A: number;
		static U3: number;
		static V3: number;
		static X4: number;
		static Y4: number;
		static C4R: number;
		static C4G: number;
		static C4B: number;
		static C4A: number;
		static U4: number;
		static V4: number;
		x: number;
		y: number;
		scaleX: number;
		scaleY: number;
		rotation: number;
		width: number;
		height: number;
		color: Color;
		path: string;
		rendererObject: any;
		region: TextureRegion;
		offset: ArrayLike<number>;
		uvs: ArrayLike<number>;
		tempColor: Color;
		constructor(name: string);
		updateOffset(): void;
		setRegion(region: TextureRegion): void;
		computeWorldVertices(bone: Bone, worldVertices: ArrayLike<number>, offset: number, stride: number): void;
	}
}
declare module spine {
	enum BlendMode {
		Normal = 0,
		Additive = 1,
		Multiply = 2,
		Screen = 3,
	}
}
declare module spine {
	class Bone implements Updatable {
		data: BoneData;
		skeleton: Skeleton;
		parent: Bone;
		children: Bone[];
		x: number;
		y: number;
		rotation: number;
		scaleX: number;
		scaleY: number;
		shearX: number;
		shearY: number;
		ax: number;
		ay: number;
		arotation: number;
		ascaleX: number;
		ascaleY: number;
		ashearX: number;
		ashearY: number;
		appliedValid: boolean;
		a: number;
		b: number;
		worldX: number;
		c: number;
		d: number;
		worldY: number;
		sorted: boolean;
		constructor(data: BoneData, skeleton: Skeleton, parent: Bone);
		update(): void;
		updateWorldTransform(): void;
		updateWorldTransformWith(x: number, y: number, rotation: number, scaleX: number, scaleY: number, shearX: number, shearY: number): void;
		setToSetupPose(): void;
		getWorldRotationX(): number;
		getWorldRotationY(): number;
		getWorldScaleX(): number;
		getWorldScaleY(): number;
		updateAppliedTransform(): void;
		worldToLocal(world: Vector2): Vector2;
		localToWorld(local: Vector2): Vector2;
		worldToLocalRotation(worldRotation: number): number;
		localToWorldRotation(localRotation: number): number;
		rotateWorld(degrees: number): void;
	}
}
declare module spine {
	class BoneData {
		index: number;
		name: string;
		parent: BoneData;
		length: number;
		x: number;
		y: number;
		rotation: number;
		scaleX: number;
		scaleY: number;
		shearX: number;
		shearY: number;
		transformMode: TransformMode;
		constructor(index: number, name: string, parent: BoneData);
	}
	enum TransformMode {
		Normal = 0,
		OnlyTranslation = 1,
		NoRotationOrReflection = 2,
		NoScale = 3,
		NoScaleOrReflection = 4,
	}
}
declare module spine {
	interface Constraint extends Updatable {
		getOrder(): number;
	}
}
declare module spine {
	class Event {
		data: EventData;
		intValue: number;
		floatValue: number;
		stringValue: string;
		time: number;
		constructor(time: number, data: EventData);
	}
}
declare module spine {
	class EventData {
		name: string;
		intValue: number;
		floatValue: number;
		stringValue: string;
		constructor(name: string);
	}
}
declare module spine {
	class IkConstraint implements Constraint {
		data: IkConstraintData;
		bones: Array<Bone>;
		target: Bone;
		mix: number;
		bendDirection: number;
		constructor(data: IkConstraintData, skeleton: Skeleton);
		getOrder(): number;
		apply(): void;
		update(): void;
		apply1(bone: Bone, targetX: number, targetY: number, alpha: number): void;
		apply2(parent: Bone, child: Bone, targetX: number, targetY: number, bendDir: number, alpha: number): void;
	}
}
declare module spine {
	class IkConstraintData {
		name: string;
		order: number;
		bones: BoneData[];
		target: BoneData;
		bendDirection: number;
		mix: number;
		constructor(name: string);
	}
}
declare module spine {
	class PathConstraint implements Constraint {
		static NONE: number;
		static BEFORE: number;
		static AFTER: number;
		data: PathConstraintData;
		bones: Array<Bone>;
		target: Slot;
		position: number;
		spacing: number;
		rotateMix: number;
		translateMix: number;
		spaces: number[];
		positions: number[];
		world: number[];
		curves: number[];
		lengths: number[];
		segments: number[];
		constructor(data: PathConstraintData, skeleton: Skeleton);
		apply(): void;
		update(): void;
		computeWorldPositions(path: PathAttachment, spacesCount: number, tangents: boolean, percentPosition: boolean, percentSpacing: boolean): number[];
		addBeforePosition(p: number, temp: Array<number>, i: number, out: Array<number>, o: number): void;
		addAfterPosition(p: number, temp: Array<number>, i: number, out: Array<number>, o: number): void;
		addCurvePosition(p: number, x1: number, y1: number, cx1: number, cy1: number, cx2: number, cy2: number, x2: number, y2: number, out: Array<number>, o: number, tangents: boolean): void;
		getOrder(): number;
	}
}
declare module spine {
	class PathConstraintData {
		name: string;
		order: number;
		bones: BoneData[];
		target: SlotData;
		positionMode: PositionMode;
		spacingMode: SpacingMode;
		rotateMode: RotateMode;
		offsetRotation: number;
		position: number;
		spacing: number;
		rotateMix: number;
		translateMix: number;
		constructor(name: string);
	}
	enum PositionMode {
		Fixed = 0,
		Percent = 1,
	}
	enum SpacingMode {
		Length = 0,
		Fixed = 1,
		Percent = 2,
	}
	enum RotateMode {
		Tangent = 0,
		Chain = 1,
		ChainScale = 2,
	}
}
declare module spine {
	class SharedAssetManager implements Disposable {
		private pathPrefix;
		private clientAssets;
		private queuedAssets;
		private rawAssets;
		private errors;
		constructor(pathPrefix?: string);
		private queueAsset(clientId, textureLoader, path);
		loadText(clientId: string, path: string): void;
		loadJson(clientId: string, path: string): void;
		loadTexture(clientId: string, textureLoader: (image: HTMLImageElement) => any, path: string): void;
		get(clientId: string, path: string): any;
		private updateClientAssets(clientAssets);
		isLoadingComplete(clientId: string): boolean;
		dispose(): void;
		hasErrors(): boolean;
		getErrors(): Map<string>;
	}
}
declare module spine {
	class Skeleton {
		data: SkeletonData;
		bones: Array<Bone>;
		slots: Array<Slot>;
		drawOrder: Array<Slot>;
		ikConstraints: Array<IkConstraint>;
		transformConstraints: Array<TransformConstraint>;
		pathConstraints: Array<PathConstraint>;
		_updateCache: Updatable[];
		updateCacheReset: Updatable[];
		skin: Skin;
		color: Color;
		time: number;
		flipX: boolean;
		flipY: boolean;
		x: number;
		y: number;
		constructor(data: SkeletonData);
		updateCache(): void;
		sortIkConstraint(constraint: IkConstraint): void;
		sortPathConstraint(constraint: PathConstraint): void;
		sortTransformConstraint(constraint: TransformConstraint): void;
		sortPathConstraintAttachment(skin: Skin, slotIndex: number, slotBone: Bone): void;
		sortPathConstraintAttachmentWith(attachment: Attachment, slotBone: Bone): void;
		sortBone(bone: Bone): void;
		sortReset(bones: Array<Bone>): void;
		updateWorldTransform(): void;
		setToSetupPose(): void;
		setBonesToSetupPose(): void;
		setSlotsToSetupPose(): void;
		getRootBone(): Bone;
		findBone(boneName: string): Bone;
		findBoneIndex(boneName: string): number;
		findSlot(slotName: string): Slot;
		findSlotIndex(slotName: string): number;
		setSkinByName(skinName: string): void;
		setSkin(newSkin: Skin): void;
		getAttachmentByName(slotName: string, attachmentName: string): Attachment;
		getAttachment(slotIndex: number, attachmentName: string): Attachment;
		setAttachment(slotName: string, attachmentName: string): void;
		findIkConstraint(constraintName: string): IkConstraint;
		findTransformConstraint(constraintName: string): TransformConstraint;
		findPathConstraint(constraintName: string): PathConstraint;
		getBounds(offset: Vector2, size: Vector2, temp: Array<number>): void;
		update(delta: number): void;
	}
}
declare module spine {
	class SkeletonBounds {
		minX: number;
		minY: number;
		maxX: number;
		maxY: number;
		boundingBoxes: BoundingBoxAttachment[];
		polygons: ArrayLike<number>[];
		private polygonPool;
		update(skeleton: Skeleton, updateAabb: boolean): void;
		aabbCompute(): void;
		aabbContainsPoint(x: number, y: number): boolean;
		aabbIntersectsSegment(x1: number, y1: number, x2: number, y2: number): boolean;
		aabbIntersectsSkeleton(bounds: SkeletonBounds): boolean;
		containsPoint(x: number, y: number): BoundingBoxAttachment;
		containsPointPolygon(polygon: ArrayLike<number>, x: number, y: number): boolean;
		intersectsSegment(x1: number, y1: number, x2: number, y2: number): BoundingBoxAttachment;
		intersectsSegmentPolygon(polygon: ArrayLike<number>, x1: number, y1: number, x2: number, y2: number): boolean;
		getPolygon(boundingBox: BoundingBoxAttachment): ArrayLike<number>;
		getWidth(): number;
		getHeight(): number;
	}
}
declare module spine {
	class SkeletonData {
		name: string;
		bones: BoneData[];
		slots: SlotData[];
		skins: Skin[];
		defaultSkin: Skin;
		events: EventData[];
		animations: Animation[];
		ikConstraints: IkConstraintData[];
		transformConstraints: TransformConstraintData[];
		pathConstraints: PathConstraintData[];
		width: number;
		height: number;
		version: string;
		hash: string;
		fps: number;
		imagesPath: string;
		findBone(boneName: string): BoneData;
		findBoneIndex(boneName: string): number;
		findSlot(slotName: string): SlotData;
		findSlotIndex(slotName: string): number;
		findSkin(skinName: string): Skin;
		findEvent(eventDataName: string): EventData;
		findAnimation(animationName: string): Animation;
		findIkConstraint(constraintName: string): IkConstraintData;
		findTransformConstraint(constraintName: string): TransformConstraintData;
		findPathConstraint(constraintName: string): PathConstraintData;
		findPathConstraintIndex(pathConstraintName: string): number;
	}
}
declare module spine {
	class SkeletonJson {
		attachmentLoader: AttachmentLoader;
		scale: number;
		private linkedMeshes;
		constructor(attachmentLoader: AttachmentLoader);
		readSkeletonData(json: string | any): SkeletonData;
		readAttachment(map: any, skin: Skin, slotIndex: number, name: string): Attachment;
		readVertices(map: any, attachment: VertexAttachment, verticesLength: number): void;
		readAnimation(map: any, name: string, skeletonData: SkeletonData): void;
		readCurve(map: any, timeline: CurveTimeline, frameIndex: number): void;
		getValue(map: any, prop: string, defaultValue: any): any;
		static blendModeFromString(str: string): BlendMode;
		static positionModeFromString(str: string): PositionMode;
		static spacingModeFromString(str: string): SpacingMode;
		static rotateModeFromString(str: string): RotateMode;
		static transformModeFromString(str: string): TransformMode;
	}
}
declare module spine {
	class Skin {
		name: string;
		attachments: Map<Attachment>[];
		constructor(name: string);
		addAttachment(slotIndex: number, name: string, attachment: Attachment): void;
		getAttachment(slotIndex: number, name: string): Attachment;
		attachAll(skeleton: Skeleton, oldSkin: Skin): void;
	}
}
declare module spine {
	class Slot {
		data: SlotData;
		bone: Bone;
		color: Color;
		darkColor: Color;
		private attachment;
		private attachmentTime;
		attachmentVertices: number[];
		constructor(data: SlotData, bone: Bone);
		getAttachment(): Attachment;
		setAttachment(attachment: Attachment): void;
		setAttachmentTime(time: number): void;
		getAttachmentTime(): number;
		setToSetupPose(): void;
	}
}
declare module spine {
	class SlotData {
		index: number;
		name: string;
		boneData: BoneData;
		color: Color;
		darkColor: Color;
		attachmentName: string;
		blendMode: BlendMode;
		constructor(index: number, name: string, boneData: BoneData);
	}
}
declare module spine {
	class TextureAtlas implements Disposable {
		pages: TextureAtlasPage[];
		regions: TextureAtlasRegion[];
		constructor(atlasText: string, textureLoader: (path: string) => any);
		private load(atlasText, textureLoader);
		findRegion(name: string): TextureAtlasRegion;
		dispose(): void;
	}
	class TextureAtlasPage {
		name: string;
		minFilter: TextureFilter;
		magFilter: TextureFilter;
		uWrap: TextureWrap;
		vWrap: TextureWrap;
		texture: Texture;
		width: number;
		height: number;
	}
	class TextureAtlasRegion extends TextureRegion {
		page: TextureAtlasPage;
		name: string;
		x: number;
		y: number;
		index: number;
		rotate: boolean;
		texture: Texture;
	}
}
declare module spine {
	class TransformConstraint implements Constraint {
		data: TransformConstraintData;
		bones: Array<Bone>;
		target: Bone;
		rotateMix: number;
		translateMix: number;
		scaleMix: number;
		shearMix: number;
		temp: Vector2;
		constructor(data: TransformConstraintData, skeleton: Skeleton);
		apply(): void;
		update(): void;
		applyAbsoluteWorld(): void;
		applyRelativeWorld(): void;
		applyAbsoluteLocal(): void;
		applyRelativeLocal(): void;
		getOrder(): number;
	}
}
declare module spine {
	class TransformConstraintData {
		name: string;
		order: number;
		bones: BoneData[];
		target: BoneData;
		rotateMix: number;
		translateMix: number;
		scaleMix: number;
		shearMix: number;
		offsetRotation: number;
		offsetX: number;
		offsetY: number;
		offsetScaleX: number;
		offsetScaleY: number;
		offsetShearY: number;
		relative: boolean;
		local: boolean;
		constructor(name: string);
	}
}
declare module spine {
	interface Updatable {
		update(): void;
	}
}
declare module spine {
	interface Map<T> {
		[key: string]: T;
	}
	class IntSet {
		array: number[];
		add(value: number): boolean;
		contains(value: number): boolean;
		remove(value: number): void;
		clear(): void;
	}
	interface Disposable {
		dispose(): void;
	}
	class Color {
		r: number;
		g: number;
		b: number;
		a: number;
		static WHITE: Color;
		static RED: Color;
		static GREEN: Color;
		static BLUE: Color;
		static MAGENTA: Color;
		constructor(r?: number, g?: number, b?: number, a?: number);
		set(r: number, g: number, b: number, a: number): this;
		setFromColor(c: Color): this;
		setFromString(hex: string): this;
		add(r: number, g: number, b: number, a: number): this;
		clamp(): this;
	}
	class MathUtils {
		static PI: number;
		static PI2: number;
		static radiansToDegrees: number;
		static radDeg: number;
		static degreesToRadians: number;
		static degRad: number;
		static clamp(value: number, min: number, max: number): number;
		static cosDeg(degrees: number): number;
		static sinDeg(degrees: number): number;
		static signum(value: number): number;
		static toInt(x: number): number;
		static cbrt(x: number): number;
	}
	class Utils {
		static SUPPORTS_TYPED_ARRAYS: boolean;
		static arrayCopy<T>(source: ArrayLike<T>, sourceStart: number, dest: ArrayLike<T>, destStart: number, numElements: number): void;
		static setArraySize<T>(array: Array<T>, size: number, value?: any): Array<T>;
		static ensureArrayCapacity<T>(array: Array<T>, size: number, value?: any): Array<T>;
		static newArray<T>(size: number, defaultValue: T): Array<T>;
		static newFloatArray(size: number): ArrayLike<number>;
		static toFloatArray(array: Array<number>): number[] | Float32Array;
	}
	class DebugUtils {
		static logBones(skeleton: Skeleton): void;
	}
	class Pool<T> {
		private items;
		private instantiator;
		constructor(instantiator: () => T);
		obtain(): T;
		free(item: T): void;
		freeAll(items: ArrayLike<T>): void;
		clear(): void;
	}
	class Vector2 {
		x: number;
		y: number;
		constructor(x?: number, y?: number);
		set(x: number, y: number): Vector2;
		length(): number;
		normalize(): this;
	}
	class TimeKeeper {
		maxDelta: number;
		framesPerSecond: number;
		delta: number;
		totalTime: number;
		private lastTime;
		private frameCount;
		private frameTime;
		update(): void;
	}
	interface ArrayLike<T> {
		length: number;
		[n: number]: T;
	}
	class WindowedMean {
		values: Array<number>;
		addedValues: number;
		lastValue: number;
		mean: number;
		dirty: boolean;
		constructor(windowSize?: number);
		hasEnoughData(): boolean;
		addValue(value: number): void;
		getMean(): number;
	}
}
declare module spine.threejs {
	class AssetManager extends spine.AssetManager {
		constructor(pathPrefix?: string);
	}
}
declare module spine.threejs {
	class MeshBatcher {
		mesh: THREE.Mesh;
		private static VERTEX_SIZE;
		private vertexBuffer;
		private vertices;
		private verticesLength;
		private indices;
		private indicesLength;
		constructor(mesh: THREE.Mesh, maxVertices?: number);
		begin(): void;
		batch(vertices: ArrayLike<number>, indices: ArrayLike<number>, z?: number): void;
		end(): void;
	}
}
declare module spine.threejs {
	class SkeletonMesh extends THREE.Mesh {
		skeleton: Skeleton;
		state: AnimationState;
		zOffset: number;
		private batcher;
		static QUAD_TRIANGLES: number[];
		static VERTEX_SIZE: number;
		private vertices;
		private tempColor;
		constructor(skeletonData: SkeletonData);
		update(deltaTime: number): void;
		private updateGeometry();
		private computeRegionVertices(slot, region, pma);
		private computeMeshVertices(slot, mesh, pma);
	}
}
declare module spine.threejs {
	class ThreeJsTexture extends Texture {
		texture: THREE.Texture;
		constructor(image: HTMLImageElement);
		setFilters(minFilter: TextureFilter, magFilter: TextureFilter): void;
		setWraps(uWrap: TextureWrap, vWrap: TextureWrap): void;
		dispose(): void;
		static toThreeJsTextureFilter(filter: TextureFilter): THREE.TextureFilter;
		static toThreeJsTextureWrap(wrap: TextureWrap): THREE.Wrapping;
	}
}
declare module spine.webgl {
	class AssetManager extends spine.AssetManager {
		constructor(gl: WebGLRenderingContext, pathPrefix?: string);
	}
}
declare module spine.webgl {
	class OrthoCamera {
		position: Vector3;
		direction: Vector3;
		up: Vector3;
		near: number;
		far: number;
		zoom: number;
		viewportWidth: number;
		viewportHeight: number;
		projectionView: Matrix4;
		inverseProjectionView: Matrix4;
		projection: Matrix4;
		view: Matrix4;
		private tmp;
		constructor(viewportWidth: number, viewportHeight: number);
		update(): void;
		screenToWorld(screenCoords: Vector3, screenWidth: number, screenHeight: number): Vector3;
		setViewport(viewportWidth: number, viewportHeight: number): void;
	}
}
declare module spine.webgl {
	class GLTexture extends Texture implements Disposable {
		private gl;
		private texture;
		private boundUnit;
		constructor(gl: WebGLRenderingContext, image: HTMLImageElement, useMipMaps?: boolean);
		setFilters(minFilter: TextureFilter, magFilter: TextureFilter): void;
		setWraps(uWrap: TextureWrap, vWrap: TextureWrap): void;
		update(useMipMaps: boolean): void;
		bind(unit?: number): void;
		unbind(): void;
		dispose(): void;
	}
}
declare module spine.webgl {
	class Input {
		element: HTMLElement;
		lastX: number;
		lastY: number;
		buttonDown: boolean;
		currTouch: Touch;
		touchesPool: Pool<Touch>;
		private listeners;
		constructor(element: HTMLElement);
		private setupCallbacks(element);
		addListener(listener: InputListener): void;
		removeListener(listener: InputListener): void;
	}
	class Touch {
		identifier: number;
		x: number;
		y: number;
		constructor(identifier: number, x: number, y: number);
	}
	interface InputListener {
		down(x: number, y: number): void;
		up(x: number, y: number): void;
		moved(x: number, y: number): void;
		dragged(x: number, y: number): void;
	}
}
declare module spine.webgl {
	class LoadingScreen {
		static FADE_SECONDS: number;
		private static loaded;
		private static spinnerImg;
		private static logoImg;
		private renderer;
		private logo;
		private spinner;
		private angle;
		private fadeOut;
		private timeKeeper;
		backgroundColor: Color;
		private tempColor;
		private firstDraw;
		private static SPINNER_DATA;
		private static SPINE_LOGO_DATA;
		constructor(renderer: SceneRenderer);
		draw(complete?: boolean): void;
	}
}
declare module spine.webgl {
	const M00: number;
	const M01: number;
	const M02: number;
	const M03: number;
	const M10: number;
	const M11: number;
	const M12: number;
	const M13: number;
	const M20: number;
	const M21: number;
	const M22: number;
	const M23: number;
	const M30: number;
	const M31: number;
	const M32: number;
	const M33: number;
	class Matrix4 {
		temp: Float32Array;
		values: Float32Array;
		private static xAxis;
		private static yAxis;
		private static zAxis;
		private static tmpMatrix;
		constructor();
		set(values: ArrayLike<number>): Matrix4;
		transpose(): Matrix4;
		identity(): Matrix4;
		invert(): Matrix4;
		determinant(): number;
		translate(x: number, y: number, z: number): Matrix4;
		copy(): Matrix4;
		projection(near: number, far: number, fovy: number, aspectRatio: number): Matrix4;
		ortho2d(x: number, y: number, width: number, height: number): Matrix4;
		ortho(left: number, right: number, bottom: number, top: number, near: number, far: number): Matrix4;
		multiply(matrix: Matrix4): Matrix4;
		multiplyLeft(matrix: Matrix4): Matrix4;
		lookAt(position: Vector3, direction: Vector3, up: Vector3): this;
		static initTemps(): void;
	}
}
declare module spine.webgl {
	class Mesh implements Disposable {
		private attributes;
		private gl;
		private vertices;
		private verticesBuffer;
		private verticesLength;
		private dirtyVertices;
		private indices;
		private indicesBuffer;
		private indicesLength;
		private dirtyIndices;
		private elementsPerVertex;
		getAttributes(): VertexAttribute[];
		maxVertices(): number;
		numVertices(): number;
		setVerticesLength(length: number): void;
		getVertices(): Float32Array;
		maxIndices(): number;
		numIndices(): number;
		setIndicesLength(length: number): void;
		getIndices(): Uint16Array;
		getVertexSizeInFloats(): number;
		constructor(gl: WebGLRenderingContext, attributes: VertexAttribute[], maxVertices: number, maxIndices: number);
		setVertices(vertices: Array<number>): void;
		setIndices(indices: Array<number>): void;
		draw(shader: Shader, primitiveType: number): void;
		drawWithOffset(shader: Shader, primitiveType: number, offset: number, count: number): void;
		bind(shader: Shader): void;
		unbind(shader: Shader): void;
		private update();
		dispose(): void;
	}
	class VertexAttribute {
		name: string;
		type: VertexAttributeType;
		numElements: number;
		constructor(name: string, type: VertexAttributeType, numElements: number);
	}
	class Position2Attribute extends VertexAttribute {
		constructor();
	}
	class Position3Attribute extends VertexAttribute {
		constructor();
	}
	class TexCoordAttribute extends VertexAttribute {
		constructor(unit?: number);
	}
	class ColorAttribute extends VertexAttribute {
		constructor();
	}
	class Color2Attribute extends VertexAttribute {
		constructor();
	}
	enum VertexAttributeType {
		Float = 0,
	}
}
declare module spine.webgl {
	class PolygonBatcher implements Disposable {
		private gl;
		private drawCalls;
		private isDrawing;
		private mesh;
		private shader;
		private lastTexture;
		private verticesLength;
		private indicesLength;
		private srcBlend;
		private dstBlend;
		constructor(gl: WebGLRenderingContext, twoColorTint?: boolean, maxVertices?: number);
		begin(shader: Shader): void;
		setBlendMode(srcBlend: number, dstBlend: number): void;
		draw(texture: GLTexture, vertices: ArrayLike<number>, indices: Array<number>): void;
		private flush();
		end(): void;
		getDrawCalls(): number;
		dispose(): void;
	}
}
declare module spine.webgl {
	class SceneRenderer implements Disposable {
		gl: WebGLRenderingContext;
		canvas: HTMLCanvasElement;
		camera: OrthoCamera;
		batcher: PolygonBatcher;
		private batcherShader;
		private shapes;
		private shapesShader;
		private activeRenderer;
		private skeletonRenderer;
		private skeletonDebugRenderer;
		private QUAD;
		private QUAD_TRIANGLES;
		private WHITE;
		constructor(canvas: HTMLCanvasElement, gl: WebGLRenderingContext, twoColorTint?: boolean);
		begin(): void;
		drawSkeleton(skeleton: Skeleton, premultipliedAlpha?: boolean): void;
		drawSkeletonDebug(skeleton: Skeleton, premultipliedAlpha?: boolean, ignoredBones?: Array<string>): void;
		drawTexture(texture: GLTexture, x: number, y: number, width: number, height: number, color?: Color): void;
		drawTextureRotated(texture: GLTexture, x: number, y: number, width: number, height: number, pivotX: number, pivotY: number, angle: number, color?: Color, premultipliedAlpha?: boolean): void;
		drawRegion(region: TextureAtlasRegion, x: number, y: number, width: number, height: number, color?: Color, premultipliedAlpha?: boolean): void;
		line(x: number, y: number, x2: number, y2: number, color?: Color, color2?: Color): void;
		triangle(filled: boolean, x: number, y: number, x2: number, y2: number, x3: number, y3: number, color?: Color, color2?: Color, color3?: Color): void;
		quad(filled: boolean, x: number, y: number, x2: number, y2: number, x3: number, y3: number, x4: number, y4: number, color?: Color, color2?: Color, color3?: Color, color4?: Color): void;
		rect(filled: boolean, x: number, y: number, width: number, height: number, color?: Color): void;
		rectLine(filled: boolean, x1: number, y1: number, x2: number, y2: number, width: number, color?: Color): void;
		polygon(polygonVertices: ArrayLike<number>, offset: number, count: number, color?: Color): void;
		circle(filled: boolean, x: number, y: number, radius: number, color?: Color, segments?: number): void;
		curve(x1: number, y1: number, cx1: number, cy1: number, cx2: number, cy2: number, x2: number, y2: number, segments: number, color?: Color): void;
		end(): void;
		resize(resizeMode: ResizeMode): void;
		private enableRenderer(renderer);
		dispose(): void;
	}
	enum ResizeMode {
		Stretch = 0,
		Expand = 1,
		Fit = 2,
	}
}
declare module spine.webgl {
	class Shader implements Disposable {
		private vertexShader;
		private fragmentShader;
		static MVP_MATRIX: string;
		static POSITION: string;
		static COLOR: string;
		static COLOR2: string;
		static TEXCOORDS: string;
		static SAMPLER: string;
		private gl;
		private vs;
		private fs;
		private program;
		private tmp2x2;
		private tmp3x3;
		private tmp4x4;
		getProgram(): WebGLProgram;
		getVertexShader(): string;
		getFragmentShader(): string;
		constructor(gl: WebGLRenderingContext, vertexShader: string, fragmentShader: string);
		private compile();
		private compileShader(type, source);
		private compileProgram(vs, fs);
		bind(): void;
		unbind(): void;
		setUniformi(uniform: string, value: number): void;
		setUniformf(uniform: string, value: number): void;
		setUniform2f(uniform: string, value: number, value2: number): void;
		setUniform3f(uniform: string, value: number, value2: number, value3: number): void;
		setUniform4f(uniform: string, value: number, value2: number, value3: number, value4: number): void;
		setUniform2x2f(uniform: string, value: ArrayLike<number>): void;
		setUniform3x3f(uniform: string, value: ArrayLike<number>): void;
		setUniform4x4f(uniform: string, value: ArrayLike<number>): void;
		getUniformLocation(uniform: string): WebGLUniformLocation;
		getAttributeLocation(attribute: string): number;
		dispose(): void;
		static newColoredTextured(gl: WebGLRenderingContext): Shader;
		static newTwoColoredTextured(gl: WebGLRenderingContext): Shader;
		static newColored(gl: WebGLRenderingContext): Shader;
	}
}
declare module spine.webgl {
	class ShapeRenderer implements Disposable {
		private gl;
		private isDrawing;
		private mesh;
		private shapeType;
		private color;
		private shader;
		private vertexIndex;
		private tmp;
		private srcBlend;
		private dstBlend;
		constructor(gl: WebGLRenderingContext, maxVertices?: number);
		begin(shader: Shader): void;
		setBlendMode(srcBlend: number, dstBlend: number): void;
		setColor(color: Color): void;
		setColorWith(r: number, g: number, b: number, a: number): void;
		point(x: number, y: number, color?: Color): void;
		line(x: number, y: number, x2: number, y2: number, color?: Color): void;
		triangle(filled: boolean, x: number, y: number, x2: number, y2: number, x3: number, y3: number, color?: Color, color2?: Color, color3?: Color): void;
		quad(filled: boolean, x: number, y: number, x2: number, y2: number, x3: number, y3: number, x4: number, y4: number, color?: Color, color2?: Color, color3?: Color, color4?: Color): void;
		rect(filled: boolean, x: number, y: number, width: number, height: number, color?: Color): void;
		rectLine(filled: boolean, x1: number, y1: number, x2: number, y2: number, width: number, color?: Color): void;
		x(x: number, y: number, size: number): void;
		polygon(polygonVertices: ArrayLike<number>, offset: number, count: number, color?: Color): void;
		circle(filled: boolean, x: number, y: number, radius: number, color?: Color, segments?: number): void;
		curve(x1: number, y1: number, cx1: number, cy1: number, cx2: number, cy2: number, x2: number, y2: number, segments: number, color?: Color): void;
		private vertex(x, y, color);
		end(): void;
		private flush();
		private check(shapeType, numVertices);
		dispose(): void;
	}
	enum ShapeType {
		Point,
		Line,
		Filled,
	}
}
declare module spine.webgl {
	class SkeletonDebugRenderer implements Disposable {
		boneLineColor: Color;
		boneOriginColor: Color;
		attachmentLineColor: Color;
		triangleLineColor: Color;
		pathColor: Color;
		aabbColor: Color;
		drawBones: boolean;
		drawRegionAttachments: boolean;
		drawBoundingBoxes: boolean;
		drawMeshHull: boolean;
		drawMeshTriangles: boolean;
		drawPaths: boolean;
		drawSkeletonXY: boolean;
		premultipliedAlpha: boolean;
		scale: number;
		boneWidth: number;
		private gl;
		private bounds;
		private temp;
		private vertices;
		private static LIGHT_GRAY;
		private static GREEN;
		constructor(gl: WebGLRenderingContext);
		draw(shapes: ShapeRenderer, skeleton: Skeleton, ignoredBones?: Array<string>): void;
		dispose(): void;
	}
}
declare module spine.webgl {
	class SkeletonRenderer {
		static QUAD_TRIANGLES: number[];
		premultipliedAlpha: boolean;
		private gl;
		private tempColor;
		private tempColor2;
		private vertices;
		private vertexSize;
		private twoColorTint;
		private renderable;
		constructor(gl: WebGLRenderingContext, twoColorTint?: boolean);
		draw(batcher: PolygonBatcher, skeleton: Skeleton): void;
		private computeRegionVertices(slot, region, pma, twoColorTint?);
		private computeMeshVertices(slot, mesh, pma, twoColorTint?);
	}
}
declare module spine.webgl {
	class Vector3 {
		x: number;
		y: number;
		z: number;
		constructor(x?: number, y?: number, z?: number);
		setFrom(v: Vector3): Vector3;
		set(x: number, y: number, z: number): Vector3;
		add(v: Vector3): Vector3;
		sub(v: Vector3): Vector3;
		scale(s: number): Vector3;
		normalize(): Vector3;
		cross(v: Vector3): Vector3;
		multiply(matrix: Matrix4): Vector3;
		project(matrix: Matrix4): Vector3;
		dot(v: Vector3): number;
		length(): number;
		distance(v: Vector3): number;
	}
}
declare module spine.webgl {
	function getSourceGLBlendMode(gl: WebGLRenderingContext, blendMode: BlendMode, premultipliedAlpha?: boolean): number;
	function getDestGLBlendMode(gl: WebGLRenderingContext, blendMode: BlendMode): number;
}
declare module spine {
	class SpineWidget {
		skeleton: Skeleton;
		state: AnimationState;
		gl: WebGLRenderingContext;
		canvas: HTMLCanvasElement;
		debugRenderer: spine.webgl.SkeletonDebugRenderer;
		private config;
		private assetManager;
		private shader;
		private batcher;
		private shapes;
		private debugShader;
		private mvp;
		private skeletonRenderer;
		private paused;
		private lastFrameTime;
		private backgroundColor;
		private loaded;
		private bounds;
		constructor(element: HTMLElement | string, config: SpineWidgetConfig);
		private validateConfig(config);
		private load();
		private render();
		private resize();
		pause(): void;
		play(): void;
		isPlaying(): boolean;
		setAnimation(animationName: string): void;
		static loadWidgets(): void;
		static loadWidget(widget: HTMLElement): void;
		static pageLoaded: boolean;
		private static ready();
		static setupDOMListener(): void;
	}
	class SpineWidgetConfig {
		json: string;
		jsonContent: any;
		atlas: string;
		atlasContent: string;
		animation: string;
		imagesPath: string;
		atlasPages: string[];
		skin: string;
		loop: boolean;
		scale: number;
		x: number;
		y: number;
		alpha: boolean;
		fitToCanvas: boolean;
		backgroundColor: string;
		premultipliedAlpha: boolean;
		debug: boolean;
		success: (widget: SpineWidget) => void;
		error: (widget: SpineWidget, msg: string) => void;
	}
}<|MERGE_RESOLUTION|>--- conflicted
+++ resolved
@@ -80,10 +80,7 @@
 		private ctx;
 		triangleRendering: boolean;
 		debugRendering: boolean;
-<<<<<<< HEAD
 		private vertices;
-=======
->>>>>>> 8a7ac93f
 		private tempColor;
 		constructor(context: CanvasRenderingContext2D);
 		draw(skeleton: Skeleton): void;
