--- conflicted
+++ resolved
@@ -1,361 +1,4 @@
 declare module spine {
-<<<<<<< HEAD
-    class Animation {
-        name: string;
-        timelines: Array<Timeline>;
-        duration: number;
-        constructor(name: string, timelines: Array<Timeline>, duration: number);
-        apply(skeleton: Skeleton, lastTime: number, time: number, loop: boolean, events: Array<Event>, alpha: number, blend: MixBlend, direction: MixDirection): void;
-        static binarySearch(values: ArrayLike<number>, target: number, step?: number): number;
-        static linearSearch(values: ArrayLike<number>, target: number, step: number): number;
-    }
-    interface Timeline {
-        apply(skeleton: Skeleton, lastTime: number, time: number, events: Array<Event>, alpha: number, blend: MixBlend, direction: MixDirection): void;
-        getPropertyId(): number;
-    }
-    enum MixBlend {
-        setup = 0,
-        first = 1,
-        replace = 2,
-        add = 3,
-    }
-    enum MixDirection {
-        in = 0,
-        out = 1,
-    }
-    enum TimelineType {
-        rotate = 0,
-        translate = 1,
-        scale = 2,
-        shear = 3,
-        attachment = 4,
-        color = 5,
-        deform = 6,
-        event = 7,
-        drawOrder = 8,
-        ikConstraint = 9,
-        transformConstraint = 10,
-        pathConstraintPosition = 11,
-        pathConstraintSpacing = 12,
-        pathConstraintMix = 13,
-        twoColor = 14,
-    }
-    abstract class CurveTimeline implements Timeline {
-        static LINEAR: number;
-        static STEPPED: number;
-        static BEZIER: number;
-        static BEZIER_SIZE: number;
-        private curves;
-        abstract getPropertyId(): number;
-        constructor(frameCount: number);
-        getFrameCount(): number;
-        setLinear(frameIndex: number): void;
-        setStepped(frameIndex: number): void;
-        getCurveType(frameIndex: number): number;
-        setCurve(frameIndex: number, cx1: number, cy1: number, cx2: number, cy2: number): void;
-        getCurvePercent(frameIndex: number, percent: number): number;
-        abstract apply(skeleton: Skeleton, lastTime: number, time: number, events: Array<Event>, alpha: number, blend: MixBlend, direction: MixDirection): void;
-    }
-    class RotateTimeline extends CurveTimeline {
-        static ENTRIES: number;
-        static PREV_TIME: number;
-        static PREV_ROTATION: number;
-        static ROTATION: number;
-        boneIndex: number;
-        frames: ArrayLike<number>;
-        constructor(frameCount: number);
-        getPropertyId(): number;
-        setFrame(frameIndex: number, time: number, degrees: number): void;
-        apply(skeleton: Skeleton, lastTime: number, time: number, events: Array<Event>, alpha: number, blend: MixBlend, direction: MixDirection): void;
-    }
-    class TranslateTimeline extends CurveTimeline {
-        static ENTRIES: number;
-        static PREV_TIME: number;
-        static PREV_X: number;
-        static PREV_Y: number;
-        static X: number;
-        static Y: number;
-        boneIndex: number;
-        frames: ArrayLike<number>;
-        constructor(frameCount: number);
-        getPropertyId(): number;
-        setFrame(frameIndex: number, time: number, x: number, y: number): void;
-        apply(skeleton: Skeleton, lastTime: number, time: number, events: Array<Event>, alpha: number, blend: MixBlend, direction: MixDirection): void;
-    }
-    class ScaleTimeline extends TranslateTimeline {
-        constructor(frameCount: number);
-        getPropertyId(): number;
-        apply(skeleton: Skeleton, lastTime: number, time: number, events: Array<Event>, alpha: number, blend: MixBlend, direction: MixDirection): void;
-    }
-    class ShearTimeline extends TranslateTimeline {
-        constructor(frameCount: number);
-        getPropertyId(): number;
-        apply(skeleton: Skeleton, lastTime: number, time: number, events: Array<Event>, alpha: number, blend: MixBlend, direction: MixDirection): void;
-    }
-    class ColorTimeline extends CurveTimeline {
-        static ENTRIES: number;
-        static PREV_TIME: number;
-        static PREV_R: number;
-        static PREV_G: number;
-        static PREV_B: number;
-        static PREV_A: number;
-        static R: number;
-        static G: number;
-        static B: number;
-        static A: number;
-        slotIndex: number;
-        frames: ArrayLike<number>;
-        constructor(frameCount: number);
-        getPropertyId(): number;
-        setFrame(frameIndex: number, time: number, r: number, g: number, b: number, a: number): void;
-        apply(skeleton: Skeleton, lastTime: number, time: number, events: Array<Event>, alpha: number, blend: MixBlend, direction: MixDirection): void;
-    }
-    class TwoColorTimeline extends CurveTimeline {
-        static ENTRIES: number;
-        static PREV_TIME: number;
-        static PREV_R: number;
-        static PREV_G: number;
-        static PREV_B: number;
-        static PREV_A: number;
-        static PREV_R2: number;
-        static PREV_G2: number;
-        static PREV_B2: number;
-        static R: number;
-        static G: number;
-        static B: number;
-        static A: number;
-        static R2: number;
-        static G2: number;
-        static B2: number;
-        slotIndex: number;
-        frames: ArrayLike<number>;
-        constructor(frameCount: number);
-        getPropertyId(): number;
-        setFrame(frameIndex: number, time: number, r: number, g: number, b: number, a: number, r2: number, g2: number, b2: number): void;
-        apply(skeleton: Skeleton, lastTime: number, time: number, events: Array<Event>, alpha: number, blend: MixBlend, direction: MixDirection): void;
-    }
-    class AttachmentTimeline implements Timeline {
-        slotIndex: number;
-        frames: ArrayLike<number>;
-        attachmentNames: Array<string>;
-        constructor(frameCount: number);
-        getPropertyId(): number;
-        getFrameCount(): number;
-        setFrame(frameIndex: number, time: number, attachmentName: string): void;
-        apply(skeleton: Skeleton, lastTime: number, time: number, events: Array<Event>, alpha: number, blend: MixBlend, direction: MixDirection): void;
-    }
-    class DeformTimeline extends CurveTimeline {
-        slotIndex: number;
-        attachment: VertexAttachment;
-        frames: ArrayLike<number>;
-        frameVertices: Array<ArrayLike<number>>;
-        constructor(frameCount: number);
-        getPropertyId(): number;
-        setFrame(frameIndex: number, time: number, vertices: ArrayLike<number>): void;
-        apply(skeleton: Skeleton, lastTime: number, time: number, firedEvents: Array<Event>, alpha: number, blend: MixBlend, direction: MixDirection): void;
-    }
-    class EventTimeline implements Timeline {
-        frames: ArrayLike<number>;
-        events: Array<Event>;
-        constructor(frameCount: number);
-        getPropertyId(): number;
-        getFrameCount(): number;
-        setFrame(frameIndex: number, event: Event): void;
-        apply(skeleton: Skeleton, lastTime: number, time: number, firedEvents: Array<Event>, alpha: number, blend: MixBlend, direction: MixDirection): void;
-    }
-    class DrawOrderTimeline implements Timeline {
-        frames: ArrayLike<number>;
-        drawOrders: Array<Array<number>>;
-        constructor(frameCount: number);
-        getPropertyId(): number;
-        getFrameCount(): number;
-        setFrame(frameIndex: number, time: number, drawOrder: Array<number>): void;
-        apply(skeleton: Skeleton, lastTime: number, time: number, firedEvents: Array<Event>, alpha: number, blend: MixBlend, direction: MixDirection): void;
-    }
-    class IkConstraintTimeline extends CurveTimeline {
-        static ENTRIES: number;
-        static PREV_TIME: number;
-        static PREV_MIX: number;
-        static PREV_BEND_DIRECTION: number;
-        static MIX: number;
-        static BEND_DIRECTION: number;
-        ikConstraintIndex: number;
-        frames: ArrayLike<number>;
-        constructor(frameCount: number);
-        getPropertyId(): number;
-        setFrame(frameIndex: number, time: number, mix: number, bendDirection: number): void;
-        apply(skeleton: Skeleton, lastTime: number, time: number, firedEvents: Array<Event>, alpha: number, blend: MixBlend, direction: MixDirection): void;
-    }
-    class TransformConstraintTimeline extends CurveTimeline {
-        static ENTRIES: number;
-        static PREV_TIME: number;
-        static PREV_ROTATE: number;
-        static PREV_TRANSLATE: number;
-        static PREV_SCALE: number;
-        static PREV_SHEAR: number;
-        static ROTATE: number;
-        static TRANSLATE: number;
-        static SCALE: number;
-        static SHEAR: number;
-        transformConstraintIndex: number;
-        frames: ArrayLike<number>;
-        constructor(frameCount: number);
-        getPropertyId(): number;
-        setFrame(frameIndex: number, time: number, rotateMix: number, translateMix: number, scaleMix: number, shearMix: number): void;
-        apply(skeleton: Skeleton, lastTime: number, time: number, firedEvents: Array<Event>, alpha: number, blend: MixBlend, direction: MixDirection): void;
-    }
-    class PathConstraintPositionTimeline extends CurveTimeline {
-        static ENTRIES: number;
-        static PREV_TIME: number;
-        static PREV_VALUE: number;
-        static VALUE: number;
-        pathConstraintIndex: number;
-        frames: ArrayLike<number>;
-        constructor(frameCount: number);
-        getPropertyId(): number;
-        setFrame(frameIndex: number, time: number, value: number): void;
-        apply(skeleton: Skeleton, lastTime: number, time: number, firedEvents: Array<Event>, alpha: number, blend: MixBlend, direction: MixDirection): void;
-    }
-    class PathConstraintSpacingTimeline extends PathConstraintPositionTimeline {
-        constructor(frameCount: number);
-        getPropertyId(): number;
-        apply(skeleton: Skeleton, lastTime: number, time: number, firedEvents: Array<Event>, alpha: number, blend: MixBlend, direction: MixDirection): void;
-    }
-    class PathConstraintMixTimeline extends CurveTimeline {
-        static ENTRIES: number;
-        static PREV_TIME: number;
-        static PREV_ROTATE: number;
-        static PREV_TRANSLATE: number;
-        static ROTATE: number;
-        static TRANSLATE: number;
-        pathConstraintIndex: number;
-        frames: ArrayLike<number>;
-        constructor(frameCount: number);
-        getPropertyId(): number;
-        setFrame(frameIndex: number, time: number, rotateMix: number, translateMix: number): void;
-        apply(skeleton: Skeleton, lastTime: number, time: number, firedEvents: Array<Event>, alpha: number, blend: MixBlend, direction: MixDirection): void;
-    }
-}
-declare module spine {
-    class AnimationState {
-        static emptyAnimation: Animation;
-        static SUBSEQUENT: number;
-        static FIRST: number;
-        static DIP: number;
-        static DIP_MIX: number;
-        data: AnimationStateData;
-        tracks: TrackEntry[];
-        events: Event[];
-        listeners: AnimationStateListener2[];
-        queue: EventQueue;
-        propertyIDs: IntSet;
-        mixingTo: TrackEntry[];
-        animationsChanged: boolean;
-        timeScale: number;
-        trackEntryPool: Pool<TrackEntry>;
-        constructor(data: AnimationStateData);
-        update(delta: number): void;
-        updateMixingFrom(to: TrackEntry, delta: number): boolean;
-        apply(skeleton: Skeleton): boolean;
-        applyMixingFrom(to: TrackEntry, skeleton: Skeleton, blend: MixBlend): number;
-        applyRotateTimeline(timeline: Timeline, skeleton: Skeleton, time: number, alpha: number, blend: MixBlend, timelinesRotation: Array<number>, i: number, firstFrame: boolean): void;
-        queueEvents(entry: TrackEntry, animationTime: number): void;
-        clearTracks(): void;
-        clearTrack(trackIndex: number): void;
-        setCurrent(index: number, current: TrackEntry, interrupt: boolean): void;
-        setAnimation(trackIndex: number, animationName: string, loop: boolean): TrackEntry;
-        setAnimationWith(trackIndex: number, animation: Animation, loop: boolean): TrackEntry;
-        addAnimation(trackIndex: number, animationName: string, loop: boolean, delay: number): TrackEntry;
-        addAnimationWith(trackIndex: number, animation: Animation, loop: boolean, delay: number): TrackEntry;
-        setEmptyAnimation(trackIndex: number, mixDuration: number): TrackEntry;
-        addEmptyAnimation(trackIndex: number, mixDuration: number, delay: number): TrackEntry;
-        setEmptyAnimations(mixDuration: number): void;
-        expandToIndex(index: number): TrackEntry;
-        trackEntry(trackIndex: number, animation: Animation, loop: boolean, last: TrackEntry): TrackEntry;
-        disposeNext(entry: TrackEntry): void;
-        _animationsChanged(): void;
-        getCurrent(trackIndex: number): TrackEntry;
-        addListener(listener: AnimationStateListener2): void;
-        removeListener(listener: AnimationStateListener2): void;
-        clearListeners(): void;
-        clearListenerNotifications(): void;
-    }
-    class TrackEntry {
-        animation: Animation;
-        next: TrackEntry;
-        mixingFrom: TrackEntry;
-        listener: AnimationStateListener2;
-        trackIndex: number;
-        loop: boolean;
-        eventThreshold: number;
-        attachmentThreshold: number;
-        drawOrderThreshold: number;
-        animationStart: number;
-        animationEnd: number;
-        animationLast: number;
-        nextAnimationLast: number;
-        delay: number;
-        trackTime: number;
-        trackLast: number;
-        nextTrackLast: number;
-        trackEnd: number;
-        timeScale: number;
-        alpha: number;
-        mixTime: number;
-        mixDuration: number;
-        interruptAlpha: number;
-        totalAlpha: number;
-        mixBlend: MixBlend;
-        timelineData: number[];
-        timelineDipMix: TrackEntry[];
-        timelinesRotation: number[];
-        reset(): void;
-        setTimelineData(to: TrackEntry, mixingToArray: Array<TrackEntry>, propertyIDs: IntSet): TrackEntry;
-        hasTimeline(id: number): boolean;
-        getAnimationTime(): number;
-        setAnimationLast(animationLast: number): void;
-        isComplete(): boolean;
-        resetRotationDirections(): void;
-    }
-    class EventQueue {
-        objects: Array<any>;
-        drainDisabled: boolean;
-        animState: AnimationState;
-        constructor(animState: AnimationState);
-        start(entry: TrackEntry): void;
-        interrupt(entry: TrackEntry): void;
-        end(entry: TrackEntry): void;
-        dispose(entry: TrackEntry): void;
-        complete(entry: TrackEntry): void;
-        event(entry: TrackEntry, event: Event): void;
-        drain(): void;
-        clear(): void;
-    }
-    enum EventType {
-        start = 0,
-        interrupt = 1,
-        end = 2,
-        dispose = 3,
-        complete = 4,
-        event = 5,
-    }
-    interface AnimationStateListener2 {
-        start(entry: TrackEntry): void;
-        interrupt(entry: TrackEntry): void;
-        end(entry: TrackEntry): void;
-        dispose(entry: TrackEntry): void;
-        complete(entry: TrackEntry): void;
-        event(entry: TrackEntry, event: Event): void;
-    }
-    abstract class AnimationStateAdapter2 implements AnimationStateListener2 {
-        start(entry: TrackEntry): void;
-        interrupt(entry: TrackEntry): void;
-        end(entry: TrackEntry): void;
-        dispose(entry: TrackEntry): void;
-        complete(entry: TrackEntry): void;
-        event(entry: TrackEntry, event: Event): void;
-    }
-=======
 	class Animation {
 		name: string;
 		timelines: Array<Timeline>;
@@ -711,871 +354,701 @@
 		complete(entry: TrackEntry): void;
 		event(entry: TrackEntry, event: Event): void;
 	}
->>>>>>> cce86c1e
-}
-declare module spine {
-    class AnimationStateData {
-        skeletonData: SkeletonData;
-        animationToMixTime: Map<number>;
-        defaultMix: number;
-        constructor(skeletonData: SkeletonData);
-        setMix(fromName: string, toName: string, duration: number): void;
-        setMixWith(from: Animation, to: Animation, duration: number): void;
-        getMix(from: Animation, to: Animation): number;
-    }
-}
-declare module spine {
-    class AssetManager implements Disposable {
-        private pathPrefix;
-        private textureLoader;
-        private assets;
-        private errors;
-        private toLoad;
-        private loaded;
-        constructor(textureLoader: (image: HTMLImageElement) => any, pathPrefix?: string);
-        loadText(path: string, success?: (path: string, text: string) => void, error?: (path: string, error: string) => void): void;
-        loadTexture(path: string, success?: (path: string, image: HTMLImageElement) => void, error?: (path: string, error: string) => void): void;
-        loadTextureData(path: string, data: string, success?: (path: string, image: HTMLImageElement) => void, error?: (path: string, error: string) => void): void;
-        get(path: string): any;
-        remove(path: string): void;
-        removeAll(): void;
-        isLoadingComplete(): boolean;
-        getToLoad(): number;
-        getLoaded(): number;
-        dispose(): void;
-        hasErrors(): boolean;
-        getErrors(): Map<string>;
-    }
-}
-declare module spine {
-    class AtlasAttachmentLoader implements AttachmentLoader {
-        atlas: TextureAtlas;
-        constructor(atlas: TextureAtlas);
-        newRegionAttachment(skin: Skin, name: string, path: string): RegionAttachment;
-        newMeshAttachment(skin: Skin, name: string, path: string): MeshAttachment;
-        newBoundingBoxAttachment(skin: Skin, name: string): BoundingBoxAttachment;
-        newPathAttachment(skin: Skin, name: string): PathAttachment;
-        newPointAttachment(skin: Skin, name: string): PointAttachment;
-        newClippingAttachment(skin: Skin, name: string): ClippingAttachment;
-    }
-}
-declare module spine {
-<<<<<<< HEAD
-    enum BlendMode {
-        Normal = 0,
-        Additive = 1,
-        Multiply = 2,
-        Screen = 3,
-    }
-}
-declare module spine {
-    class Bone implements Updatable {
-        data: BoneData;
-        skeleton: Skeleton;
-        parent: Bone;
-        children: Bone[];
-        x: number;
-        y: number;
-        rotation: number;
-        scaleX: number;
-        scaleY: number;
-        shearX: number;
-        shearY: number;
-        ax: number;
-        ay: number;
-        arotation: number;
-        ascaleX: number;
-        ascaleY: number;
-        ashearX: number;
-        ashearY: number;
-        appliedValid: boolean;
-        a: number;
-        b: number;
-        worldX: number;
-        c: number;
-        d: number;
-        worldY: number;
-        sorted: boolean;
-        constructor(data: BoneData, skeleton: Skeleton, parent: Bone);
-        update(): void;
-        updateWorldTransform(): void;
-        updateWorldTransformWith(x: number, y: number, rotation: number, scaleX: number, scaleY: number, shearX: number, shearY: number): void;
-        setToSetupPose(): void;
-        getWorldRotationX(): number;
-        getWorldRotationY(): number;
-        getWorldScaleX(): number;
-        getWorldScaleY(): number;
-        updateAppliedTransform(): void;
-        worldToLocal(world: Vector2): Vector2;
-        localToWorld(local: Vector2): Vector2;
-        worldToLocalRotation(worldRotation: number): number;
-        localToWorldRotation(localRotation: number): number;
-        rotateWorld(degrees: number): void;
-    }
-}
-declare module spine {
-    class BoneData {
-        index: number;
-        name: string;
-        parent: BoneData;
-        length: number;
-        x: number;
-        y: number;
-        rotation: number;
-        scaleX: number;
-        scaleY: number;
-        shearX: number;
-        shearY: number;
-        transformMode: TransformMode;
-        constructor(index: number, name: string, parent: BoneData);
-    }
-    enum TransformMode {
-        Normal = 0,
-        OnlyTranslation = 1,
-        NoRotationOrReflection = 2,
-        NoScale = 3,
-        NoScaleOrReflection = 4,
-    }
-}
-declare module spine {
-    interface Constraint extends Updatable {
-        getOrder(): number;
-    }
-}
-declare module spine {
-    class Event {
-        data: EventData;
-        intValue: number;
-        floatValue: number;
-        stringValue: string;
-        time: number;
-        constructor(time: number, data: EventData);
-    }
-}
-declare module spine {
-    class EventData {
-        name: string;
-        intValue: number;
-        floatValue: number;
-        stringValue: string;
-        constructor(name: string);
-    }
-}
-declare module spine {
-    class IkConstraint implements Constraint {
-        data: IkConstraintData;
-        bones: Array<Bone>;
-        target: Bone;
-        mix: number;
-        bendDirection: number;
-        constructor(data: IkConstraintData, skeleton: Skeleton);
-        getOrder(): number;
-        apply(): void;
-        update(): void;
-        apply1(bone: Bone, targetX: number, targetY: number, alpha: number): void;
-        apply2(parent: Bone, child: Bone, targetX: number, targetY: number, bendDir: number, alpha: number): void;
-    }
-}
-declare module spine {
-    class IkConstraintData {
-        name: string;
-        order: number;
-        bones: BoneData[];
-        target: BoneData;
-        bendDirection: number;
-        mix: number;
-        constructor(name: string);
-    }
-}
-declare module spine {
-    class PathConstraint implements Constraint {
-        static NONE: number;
-        static BEFORE: number;
-        static AFTER: number;
-        static epsilon: number;
-        data: PathConstraintData;
-        bones: Array<Bone>;
-        target: Slot;
-        position: number;
-        spacing: number;
-        rotateMix: number;
-        translateMix: number;
-        spaces: number[];
-        positions: number[];
-        world: number[];
-        curves: number[];
-        lengths: number[];
-        segments: number[];
-        constructor(data: PathConstraintData, skeleton: Skeleton);
-        apply(): void;
-        update(): void;
-        computeWorldPositions(path: PathAttachment, spacesCount: number, tangents: boolean, percentPosition: boolean, percentSpacing: boolean): number[];
-        addBeforePosition(p: number, temp: Array<number>, i: number, out: Array<number>, o: number): void;
-        addAfterPosition(p: number, temp: Array<number>, i: number, out: Array<number>, o: number): void;
-        addCurvePosition(p: number, x1: number, y1: number, cx1: number, cy1: number, cx2: number, cy2: number, x2: number, y2: number, out: Array<number>, o: number, tangents: boolean): void;
-        getOrder(): number;
-    }
-}
-declare module spine {
-    class PathConstraintData {
-        name: string;
-        order: number;
-        bones: BoneData[];
-        target: SlotData;
-        positionMode: PositionMode;
-        spacingMode: SpacingMode;
-        rotateMode: RotateMode;
-        offsetRotation: number;
-        position: number;
-        spacing: number;
-        rotateMix: number;
-        translateMix: number;
-        constructor(name: string);
-    }
-    enum PositionMode {
-        Fixed = 0,
-        Percent = 1,
-    }
-    enum SpacingMode {
-        Length = 0,
-        Fixed = 1,
-        Percent = 2,
-    }
-    enum RotateMode {
-        Tangent = 0,
-        Chain = 1,
-        ChainScale = 2,
-    }
-=======
+}
+declare module spine {
+	class AnimationStateData {
+		skeletonData: SkeletonData;
+		animationToMixTime: Map<number>;
+		defaultMix: number;
+		constructor(skeletonData: SkeletonData);
+		setMix(fromName: string, toName: string, duration: number): void;
+		setMixWith(from: Animation, to: Animation, duration: number): void;
+		getMix(from: Animation, to: Animation): number;
+	}
+}
+declare module spine {
+	class AssetManager implements Disposable {
+		private pathPrefix;
+		private textureLoader;
+		private assets;
+		private errors;
+		private toLoad;
+		private loaded;
+		constructor(textureLoader: (image: HTMLImageElement) => any, pathPrefix?: string);
+		loadText(path: string, success?: (path: string, text: string) => void, error?: (path: string, error: string) => void): void;
+		loadTexture(path: string, success?: (path: string, image: HTMLImageElement) => void, error?: (path: string, error: string) => void): void;
+		loadTextureData(path: string, data: string, success?: (path: string, image: HTMLImageElement) => void, error?: (path: string, error: string) => void): void;
+		get(path: string): any;
+		remove(path: string): void;
+		removeAll(): void;
+		isLoadingComplete(): boolean;
+		getToLoad(): number;
+		getLoaded(): number;
+		dispose(): void;
+		hasErrors(): boolean;
+		getErrors(): Map<string>;
+	}
+}
+declare module spine {
+	class AtlasAttachmentLoader implements AttachmentLoader {
+		atlas: TextureAtlas;
+		constructor(atlas: TextureAtlas);
+		newRegionAttachment(skin: Skin, name: string, path: string): RegionAttachment;
+		newMeshAttachment(skin: Skin, name: string, path: string): MeshAttachment;
+		newBoundingBoxAttachment(skin: Skin, name: string): BoundingBoxAttachment;
+		newPathAttachment(skin: Skin, name: string): PathAttachment;
+		newPointAttachment(skin: Skin, name: string): PointAttachment;
+		newClippingAttachment(skin: Skin, name: string): ClippingAttachment;
+	}
+}
+declare module spine {
 	enum BlendMode {
 		Normal = 0,
 		Additive = 1,
 		Multiply = 2,
 		Screen = 3,
 	}
->>>>>>> cce86c1e
+}
+declare module spine {
+	class Bone implements Updatable {
+		data: BoneData;
+		skeleton: Skeleton;
+		parent: Bone;
+		children: Bone[];
+		x: number;
+		y: number;
+		rotation: number;
+		scaleX: number;
+		scaleY: number;
+		shearX: number;
+		shearY: number;
+		ax: number;
+		ay: number;
+		arotation: number;
+		ascaleX: number;
+		ascaleY: number;
+		ashearX: number;
+		ashearY: number;
+		appliedValid: boolean;
+		a: number;
+		b: number;
+		worldX: number;
+		c: number;
+		d: number;
+		worldY: number;
+		sorted: boolean;
+		constructor(data: BoneData, skeleton: Skeleton, parent: Bone);
+		update(): void;
+		updateWorldTransform(): void;
+		updateWorldTransformWith(x: number, y: number, rotation: number, scaleX: number, scaleY: number, shearX: number, shearY: number): void;
+		setToSetupPose(): void;
+		getWorldRotationX(): number;
+		getWorldRotationY(): number;
+		getWorldScaleX(): number;
+		getWorldScaleY(): number;
+		updateAppliedTransform(): void;
+		worldToLocal(world: Vector2): Vector2;
+		localToWorld(local: Vector2): Vector2;
+		worldToLocalRotation(worldRotation: number): number;
+		localToWorldRotation(localRotation: number): number;
+		rotateWorld(degrees: number): void;
+	}
+}
+declare module spine {
+	class BoneData {
+		index: number;
+		name: string;
+		parent: BoneData;
+		length: number;
+		x: number;
+		y: number;
+		rotation: number;
+		scaleX: number;
+		scaleY: number;
+		shearX: number;
+		shearY: number;
+		transformMode: TransformMode;
+		constructor(index: number, name: string, parent: BoneData);
+	}
+	enum TransformMode {
+		Normal = 0,
+		OnlyTranslation = 1,
+		NoRotationOrReflection = 2,
+		NoScale = 3,
+		NoScaleOrReflection = 4,
+	}
+}
+declare module spine {
+	interface Constraint extends Updatable {
+		getOrder(): number;
+	}
+}
+declare module spine {
+	class Event {
+		data: EventData;
+		intValue: number;
+		floatValue: number;
+		stringValue: string;
+		time: number;
+		constructor(time: number, data: EventData);
+	}
+}
+declare module spine {
+	class EventData {
+		name: string;
+		intValue: number;
+		floatValue: number;
+		stringValue: string;
+		constructor(name: string);
+	}
+}
+declare module spine {
+	class IkConstraint implements Constraint {
+		data: IkConstraintData;
+		bones: Array<Bone>;
+		target: Bone;
+		mix: number;
+		bendDirection: number;
+		constructor(data: IkConstraintData, skeleton: Skeleton);
+		getOrder(): number;
+		apply(): void;
+		update(): void;
+		apply1(bone: Bone, targetX: number, targetY: number, alpha: number): void;
+		apply2(parent: Bone, child: Bone, targetX: number, targetY: number, bendDir: number, alpha: number): void;
+	}
+}
+declare module spine {
+	class IkConstraintData {
+		name: string;
+		order: number;
+		bones: BoneData[];
+		target: BoneData;
+		bendDirection: number;
+		mix: number;
+		constructor(name: string);
+	}
+}
+declare module spine {
+	class PathConstraint implements Constraint {
+		static NONE: number;
+		static BEFORE: number;
+		static AFTER: number;
+		static epsilon: number;
+		data: PathConstraintData;
+		bones: Array<Bone>;
+		target: Slot;
+		position: number;
+		spacing: number;
+		rotateMix: number;
+		translateMix: number;
+		spaces: number[];
+		positions: number[];
+		world: number[];
+		curves: number[];
+		lengths: number[];
+		segments: number[];
+		constructor(data: PathConstraintData, skeleton: Skeleton);
+		apply(): void;
+		update(): void;
+		computeWorldPositions(path: PathAttachment, spacesCount: number, tangents: boolean, percentPosition: boolean, percentSpacing: boolean): number[];
+		addBeforePosition(p: number, temp: Array<number>, i: number, out: Array<number>, o: number): void;
+		addAfterPosition(p: number, temp: Array<number>, i: number, out: Array<number>, o: number): void;
+		addCurvePosition(p: number, x1: number, y1: number, cx1: number, cy1: number, cx2: number, cy2: number, x2: number, y2: number, out: Array<number>, o: number, tangents: boolean): void;
+		getOrder(): number;
+	}
+}
+declare module spine {
+	class PathConstraintData {
+		name: string;
+		order: number;
+		bones: BoneData[];
+		target: SlotData;
+		positionMode: PositionMode;
+		spacingMode: SpacingMode;
+		rotateMode: RotateMode;
+		offsetRotation: number;
+		position: number;
+		spacing: number;
+		rotateMix: number;
+		translateMix: number;
+		constructor(name: string);
+	}
+	enum PositionMode {
+		Fixed = 0,
+		Percent = 1,
+	}
+	enum SpacingMode {
+		Length = 0,
+		Fixed = 1,
+		Percent = 2,
+	}
+	enum RotateMode {
+		Tangent = 0,
+		Chain = 1,
+		ChainScale = 2,
+	}
 }
 interface Math {
-    fround(n: number): number;
-}
-declare module spine {
-    class SharedAssetManager implements Disposable {
-        private pathPrefix;
-        private clientAssets;
-        private queuedAssets;
-        private rawAssets;
-        private errors;
-        constructor(pathPrefix?: string);
-        private queueAsset(clientId, textureLoader, path);
-        loadText(clientId: string, path: string): void;
-        loadJson(clientId: string, path: string): void;
-        loadTexture(clientId: string, textureLoader: (image: HTMLImageElement) => any, path: string): void;
-        get(clientId: string, path: string): any;
-        private updateClientAssets(clientAssets);
-        isLoadingComplete(clientId: string): boolean;
-        dispose(): void;
-        hasErrors(): boolean;
-        getErrors(): Map<string>;
-    }
-}
-declare module spine {
-    class Skeleton {
-        data: SkeletonData;
-        bones: Array<Bone>;
-        slots: Array<Slot>;
-        drawOrder: Array<Slot>;
-        ikConstraints: Array<IkConstraint>;
-        transformConstraints: Array<TransformConstraint>;
-        pathConstraints: Array<PathConstraint>;
-        _updateCache: Updatable[];
-        updateCacheReset: Updatable[];
-        skin: Skin;
-        color: Color;
-        time: number;
-        flipX: boolean;
-        flipY: boolean;
-        x: number;
-        y: number;
-        constructor(data: SkeletonData);
-        updateCache(): void;
-        sortIkConstraint(constraint: IkConstraint): void;
-        sortPathConstraint(constraint: PathConstraint): void;
-        sortTransformConstraint(constraint: TransformConstraint): void;
-        sortPathConstraintAttachment(skin: Skin, slotIndex: number, slotBone: Bone): void;
-        sortPathConstraintAttachmentWith(attachment: Attachment, slotBone: Bone): void;
-        sortBone(bone: Bone): void;
-        sortReset(bones: Array<Bone>): void;
-        updateWorldTransform(): void;
-        setToSetupPose(): void;
-        setBonesToSetupPose(): void;
-        setSlotsToSetupPose(): void;
-        getRootBone(): Bone;
-        findBone(boneName: string): Bone;
-        findBoneIndex(boneName: string): number;
-        findSlot(slotName: string): Slot;
-        findSlotIndex(slotName: string): number;
-        setSkinByName(skinName: string): void;
-        setSkin(newSkin: Skin): void;
-        getAttachmentByName(slotName: string, attachmentName: string): Attachment;
-        getAttachment(slotIndex: number, attachmentName: string): Attachment;
-        setAttachment(slotName: string, attachmentName: string): void;
-        findIkConstraint(constraintName: string): IkConstraint;
-        findTransformConstraint(constraintName: string): TransformConstraint;
-        findPathConstraint(constraintName: string): PathConstraint;
-        getBounds(offset: Vector2, size: Vector2, temp: Array<number>): void;
-        update(delta: number): void;
-    }
-}
-declare module spine {
-    class SkeletonBounds {
-        minX: number;
-        minY: number;
-        maxX: number;
-        maxY: number;
-        boundingBoxes: BoundingBoxAttachment[];
-        polygons: ArrayLike<number>[];
-        private polygonPool;
-        update(skeleton: Skeleton, updateAabb: boolean): void;
-        aabbCompute(): void;
-        aabbContainsPoint(x: number, y: number): boolean;
-        aabbIntersectsSegment(x1: number, y1: number, x2: number, y2: number): boolean;
-        aabbIntersectsSkeleton(bounds: SkeletonBounds): boolean;
-        containsPoint(x: number, y: number): BoundingBoxAttachment;
-        containsPointPolygon(polygon: ArrayLike<number>, x: number, y: number): boolean;
-        intersectsSegment(x1: number, y1: number, x2: number, y2: number): BoundingBoxAttachment;
-        intersectsSegmentPolygon(polygon: ArrayLike<number>, x1: number, y1: number, x2: number, y2: number): boolean;
-        getPolygon(boundingBox: BoundingBoxAttachment): ArrayLike<number>;
-        getWidth(): number;
-        getHeight(): number;
-    }
-}
-declare module spine {
-    class SkeletonClipping {
-        private triangulator;
-        private clippingPolygon;
-        private clipOutput;
-        clippedVertices: number[];
-        clippedTriangles: number[];
-        private scratch;
-        private clipAttachment;
-        private clippingPolygons;
-        clipStart(slot: Slot, clip: ClippingAttachment): number;
-        clipEndWithSlot(slot: Slot): void;
-        clipEnd(): void;
-        isClipping(): boolean;
-        clipTriangles(vertices: ArrayLike<number>, verticesLength: number, triangles: ArrayLike<number>, trianglesLength: number, uvs: ArrayLike<number>, light: Color, dark: Color, twoColor: boolean): void;
-        clip(x1: number, y1: number, x2: number, y2: number, x3: number, y3: number, clippingArea: Array<number>, output: Array<number>): boolean;
-        static makeClockwise(polygon: ArrayLike<number>): void;
-    }
-}
-declare module spine {
-    class SkeletonData {
-        name: string;
-        bones: BoneData[];
-        slots: SlotData[];
-        skins: Skin[];
-        defaultSkin: Skin;
-        events: EventData[];
-        animations: Animation[];
-        ikConstraints: IkConstraintData[];
-        transformConstraints: TransformConstraintData[];
-        pathConstraints: PathConstraintData[];
-        width: number;
-        height: number;
-        version: string;
-        hash: string;
-        fps: number;
-        imagesPath: string;
-        findBone(boneName: string): BoneData;
-        findBoneIndex(boneName: string): number;
-        findSlot(slotName: string): SlotData;
-        findSlotIndex(slotName: string): number;
-        findSkin(skinName: string): Skin;
-        findEvent(eventDataName: string): EventData;
-        findAnimation(animationName: string): Animation;
-        findIkConstraint(constraintName: string): IkConstraintData;
-        findTransformConstraint(constraintName: string): TransformConstraintData;
-        findPathConstraint(constraintName: string): PathConstraintData;
-        findPathConstraintIndex(pathConstraintName: string): number;
-    }
-}
-declare module spine {
-    class SkeletonJson {
-        attachmentLoader: AttachmentLoader;
-        scale: number;
-        private linkedMeshes;
-        constructor(attachmentLoader: AttachmentLoader);
-        readSkeletonData(json: string | any): SkeletonData;
-        readAttachment(map: any, skin: Skin, slotIndex: number, name: string, skeletonData: SkeletonData): Attachment;
-        readVertices(map: any, attachment: VertexAttachment, verticesLength: number): void;
-        readAnimation(map: any, name: string, skeletonData: SkeletonData): void;
-        readCurve(map: any, timeline: CurveTimeline, frameIndex: number): void;
-        getValue(map: any, prop: string, defaultValue: any): any;
-        static blendModeFromString(str: string): BlendMode;
-        static positionModeFromString(str: string): PositionMode;
-        static spacingModeFromString(str: string): SpacingMode;
-        static rotateModeFromString(str: string): RotateMode;
-        static transformModeFromString(str: string): TransformMode;
-    }
-}
-declare module spine {
-    class Skin {
-        name: string;
-        attachments: Map<Attachment>[];
-        constructor(name: string);
-        addAttachment(slotIndex: number, name: string, attachment: Attachment): void;
-        getAttachment(slotIndex: number, name: string): Attachment;
-        attachAll(skeleton: Skeleton, oldSkin: Skin): void;
-    }
-}
-declare module spine {
-    class Slot {
-        data: SlotData;
-        bone: Bone;
-        color: Color;
-        darkColor: Color;
-        private attachment;
-        private attachmentTime;
-        attachmentVertices: number[];
-        constructor(data: SlotData, bone: Bone);
-        getAttachment(): Attachment;
-        setAttachment(attachment: Attachment): void;
-        setAttachmentTime(time: number): void;
-        getAttachmentTime(): number;
-        setToSetupPose(): void;
-    }
-}
-declare module spine {
-    class SlotData {
-        index: number;
-        name: string;
-        boneData: BoneData;
-        color: Color;
-        darkColor: Color;
-        attachmentName: string;
-        blendMode: BlendMode;
-        constructor(index: number, name: string, boneData: BoneData);
-    }
-}
-declare module spine {
-    abstract class Texture {
-        protected _image: HTMLImageElement;
-        constructor(image: HTMLImageElement);
-        getImage(): HTMLImageElement;
-        abstract setFilters(minFilter: TextureFilter, magFilter: TextureFilter): void;
-        abstract setWraps(uWrap: TextureWrap, vWrap: TextureWrap): void;
-        abstract dispose(): void;
-        static filterFromString(text: string): TextureFilter;
-        static wrapFromString(text: string): TextureWrap;
-    }
-    enum TextureFilter {
-        Nearest = 9728,
-        Linear = 9729,
-        MipMap = 9987,
-        MipMapNearestNearest = 9984,
-        MipMapLinearNearest = 9985,
-        MipMapNearestLinear = 9986,
-        MipMapLinearLinear = 9987,
-    }
-    enum TextureWrap {
-        MirroredRepeat = 33648,
-        ClampToEdge = 33071,
-        Repeat = 10497,
-    }
-    class TextureRegion {
-        renderObject: any;
-        u: number;
-        v: number;
-        u2: number;
-        v2: number;
-        width: number;
-        height: number;
-        rotate: boolean;
-        offsetX: number;
-        offsetY: number;
-        originalWidth: number;
-        originalHeight: number;
-    }
-}
-declare module spine {
-    class TextureAtlas implements Disposable {
-        pages: TextureAtlasPage[];
-        regions: TextureAtlasRegion[];
-        constructor(atlasText: string, textureLoader: (path: string) => any);
-        private load(atlasText, textureLoader);
-        findRegion(name: string): TextureAtlasRegion;
-        dispose(): void;
-    }
-    class TextureAtlasPage {
-        name: string;
-        minFilter: TextureFilter;
-        magFilter: TextureFilter;
-        uWrap: TextureWrap;
-        vWrap: TextureWrap;
-        texture: Texture;
-        width: number;
-        height: number;
-    }
-    class TextureAtlasRegion extends TextureRegion {
-        page: TextureAtlasPage;
-        name: string;
-        x: number;
-        y: number;
-        index: number;
-        rotate: boolean;
-        texture: Texture;
-    }
-}
-declare module spine {
-    class TransformConstraint implements Constraint {
-        data: TransformConstraintData;
-        bones: Array<Bone>;
-        target: Bone;
-        rotateMix: number;
-        translateMix: number;
-        scaleMix: number;
-        shearMix: number;
-        temp: Vector2;
-        constructor(data: TransformConstraintData, skeleton: Skeleton);
-        apply(): void;
-        update(): void;
-        applyAbsoluteWorld(): void;
-        applyRelativeWorld(): void;
-        applyAbsoluteLocal(): void;
-        applyRelativeLocal(): void;
-        getOrder(): number;
-    }
-}
-declare module spine {
-    class TransformConstraintData {
-        name: string;
-        order: number;
-        bones: BoneData[];
-        target: BoneData;
-        rotateMix: number;
-        translateMix: number;
-        scaleMix: number;
-        shearMix: number;
-        offsetRotation: number;
-        offsetX: number;
-        offsetY: number;
-        offsetScaleX: number;
-        offsetScaleY: number;
-        offsetShearY: number;
-        relative: boolean;
-        local: boolean;
-        constructor(name: string);
-    }
-}
-declare module spine {
-    class Triangulator {
-        private convexPolygons;
-        private convexPolygonsIndices;
-        private indicesArray;
-        private isConcaveArray;
-        private triangles;
-        private polygonPool;
-        private polygonIndicesPool;
-        triangulate(verticesArray: ArrayLike<number>): Array<number>;
-        decompose(verticesArray: Array<number>, triangles: Array<number>): Array<Array<number>>;
-        private static isConcave(index, vertexCount, vertices, indices);
-        private static positiveArea(p1x, p1y, p2x, p2y, p3x, p3y);
-        private static winding(p1x, p1y, p2x, p2y, p3x, p3y);
-    }
-}
-declare module spine {
-    interface Updatable {
-        update(): void;
-    }
-}
-declare module spine {
-    interface Map<T> {
-        [key: string]: T;
-    }
-    class IntSet {
-        array: number[];
-        add(value: number): boolean;
-        contains(value: number): boolean;
-        remove(value: number): void;
-        clear(): void;
-    }
-    interface Disposable {
-        dispose(): void;
-    }
-    interface Restorable {
-        restore(): void;
-    }
-    class Color {
-        r: number;
-        g: number;
-        b: number;
-        a: number;
-        static WHITE: Color;
-        static RED: Color;
-        static GREEN: Color;
-        static BLUE: Color;
-        static MAGENTA: Color;
-        constructor(r?: number, g?: number, b?: number, a?: number);
-        set(r: number, g: number, b: number, a: number): this;
-        setFromColor(c: Color): this;
-        setFromString(hex: string): this;
-        add(r: number, g: number, b: number, a: number): this;
-        clamp(): this;
-    }
-    class MathUtils {
-        static PI: number;
-        static PI2: number;
-        static radiansToDegrees: number;
-        static radDeg: number;
-        static degreesToRadians: number;
-        static degRad: number;
-        static clamp(value: number, min: number, max: number): number;
-        static cosDeg(degrees: number): number;
-        static sinDeg(degrees: number): number;
-        static signum(value: number): number;
-        static toInt(x: number): number;
-        static cbrt(x: number): number;
-        static randomTriangular(min: number, max: number): number;
-        static randomTriangularWith(min: number, max: number, mode: number): number;
-    }
-    abstract class Interpolation {
-        protected abstract applyInternal(a: number): number;
-        apply(start: number, end: number, a: number): number;
-    }
-    class Pow extends Interpolation {
-        protected power: number;
-        constructor(power: number);
-        applyInternal(a: number): number;
-    }
-    class PowOut extends Pow {
-        constructor(power: number);
-        applyInternal(a: number): number;
-    }
-    class Utils {
-        static SUPPORTS_TYPED_ARRAYS: boolean;
-        static arrayCopy<T>(source: ArrayLike<T>, sourceStart: number, dest: ArrayLike<T>, destStart: number, numElements: number): void;
-        static setArraySize<T>(array: Array<T>, size: number, value?: any): Array<T>;
-        static ensureArrayCapacity<T>(array: Array<T>, size: number, value?: any): Array<T>;
-        static newArray<T>(size: number, defaultValue: T): Array<T>;
-        static newFloatArray(size: number): ArrayLike<number>;
-        static newShortArray(size: number): ArrayLike<number>;
-        static toFloatArray(array: Array<number>): number[] | Float32Array;
-        static toSinglePrecision(value: number): number;
-    }
-    class DebugUtils {
-        static logBones(skeleton: Skeleton): void;
-    }
-    class Pool<T> {
-        private items;
-        private instantiator;
-        constructor(instantiator: () => T);
-        obtain(): T;
-        free(item: T): void;
-        freeAll(items: ArrayLike<T>): void;
-        clear(): void;
-    }
-    class Vector2 {
-        x: number;
-        y: number;
-        constructor(x?: number, y?: number);
-        set(x: number, y: number): Vector2;
-        length(): number;
-        normalize(): this;
-    }
-    class TimeKeeper {
-        maxDelta: number;
-        framesPerSecond: number;
-        delta: number;
-        totalTime: number;
-        private lastTime;
-        private frameCount;
-        private frameTime;
-        update(): void;
-    }
-    interface ArrayLike<T> {
-        length: number;
-        [n: number]: T;
-    }
-    class WindowedMean {
-        values: Array<number>;
-        addedValues: number;
-        lastValue: number;
-        mean: number;
-        dirty: boolean;
-        constructor(windowSize?: number);
-        hasEnoughData(): boolean;
-        addValue(value: number): void;
-        getMean(): number;
-    }
-}
-declare module spine {
-    interface VertexEffect {
-        begin(skeleton: Skeleton): void;
-        transform(position: Vector2, uv: Vector2, light: Color, dark: Color): void;
-        end(): void;
-    }
-}
-declare module spine {
-    abstract class Attachment {
-        name: string;
-        constructor(name: string);
-    }
-    abstract class VertexAttachment extends Attachment {
-        private static nextID;
-        id: number;
-        bones: Array<number>;
-        vertices: ArrayLike<number>;
-        worldVerticesLength: number;
-        constructor(name: string);
-        computeWorldVertices(slot: Slot, start: number, count: number, worldVertices: ArrayLike<number>, offset: number, stride: number): void;
-        applyDeform(sourceAttachment: VertexAttachment): boolean;
-    }
-}
-declare module spine {
-    interface AttachmentLoader {
-        newRegionAttachment(skin: Skin, name: string, path: string): RegionAttachment;
-        newMeshAttachment(skin: Skin, name: string, path: string): MeshAttachment;
-        newBoundingBoxAttachment(skin: Skin, name: string): BoundingBoxAttachment;
-        newPathAttachment(skin: Skin, name: string): PathAttachment;
-        newPointAttachment(skin: Skin, name: string): PointAttachment;
-        newClippingAttachment(skin: Skin, name: string): ClippingAttachment;
-    }
-}
-declare module spine {
-    enum AttachmentType {
-        Region = 0,
-        BoundingBox = 1,
-        Mesh = 2,
-        LinkedMesh = 3,
-        Path = 4,
-        Point = 5,
-    }
-}
-declare module spine {
-    class BoundingBoxAttachment extends VertexAttachment {
-        color: Color;
-        constructor(name: string);
-    }
-}
-declare module spine {
-    class ClippingAttachment extends VertexAttachment {
-        endSlot: SlotData;
-        color: Color;
-        constructor(name: string);
-    }
-}
-declare module spine {
-    class MeshAttachment extends VertexAttachment {
-        region: TextureRegion;
-        path: string;
-        regionUVs: ArrayLike<number>;
-        uvs: ArrayLike<number>;
-        triangles: Array<number>;
-        color: Color;
-        hullLength: number;
-        private parentMesh;
-        inheritDeform: boolean;
-        tempColor: Color;
-        constructor(name: string);
-        updateUVs(): void;
-        applyDeform(sourceAttachment: VertexAttachment): boolean;
-        getParentMesh(): MeshAttachment;
-        setParentMesh(parentMesh: MeshAttachment): void;
-    }
-}
-declare module spine {
-    class PathAttachment extends VertexAttachment {
-        lengths: Array<number>;
-        closed: boolean;
-        constantSpeed: boolean;
-        color: Color;
-        constructor(name: string);
-    }
-}
-declare module spine {
-    class PointAttachment extends VertexAttachment {
-        x: number;
-        y: number;
-        rotation: number;
-        color: Color;
-        constructor(name: string);
-        computeWorldPosition(bone: Bone, point: Vector2): Vector2;
-        computeWorldRotation(bone: Bone): number;
-    }
-}
-declare module spine {
-    class RegionAttachment extends Attachment {
-        static OX1: number;
-        static OY1: number;
-        static OX2: number;
-        static OY2: number;
-        static OX3: number;
-        static OY3: number;
-        static OX4: number;
-        static OY4: number;
-        static X1: number;
-        static Y1: number;
-        static C1R: number;
-        static C1G: number;
-        static C1B: number;
-        static C1A: number;
-        static U1: number;
-        static V1: number;
-        static X2: number;
-        static Y2: number;
-        static C2R: number;
-        static C2G: number;
-        static C2B: number;
-        static C2A: number;
-        static U2: number;
-        static V2: number;
-        static X3: number;
-        static Y3: number;
-        static C3R: number;
-        static C3G: number;
-        static C3B: number;
-        static C3A: number;
-        static U3: number;
-        static V3: number;
-        static X4: number;
-        static Y4: number;
-        static C4R: number;
-        static C4G: number;
-        static C4B: number;
-        static C4A: number;
-        static U4: number;
-        static V4: number;
-        x: number;
-        y: number;
-        scaleX: number;
-        scaleY: number;
-        rotation: number;
-        width: number;
-        height: number;
-        color: Color;
-        path: string;
-        rendererObject: any;
-        region: TextureRegion;
-        offset: ArrayLike<number>;
-        uvs: ArrayLike<number>;
-        tempColor: Color;
-        constructor(name: string);
-        updateOffset(): void;
-        setRegion(region: TextureRegion): void;
-        computeWorldVertices(bone: Bone, worldVertices: ArrayLike<number>, offset: number, stride: number): void;
-    }
-}
-declare module spine {
-<<<<<<< HEAD
-    class JitterEffect implements VertexEffect {
-        jitterX: number;
-        jitterY: number;
-        constructor(jitterX: number, jitterY: number);
-        begin(skeleton: Skeleton): void;
-        transform(position: Vector2, uv: Vector2, light: Color, dark: Color): void;
-        end(): void;
-    }
-=======
+	fround(n: number): number;
+}
+declare module spine {
+	class SharedAssetManager implements Disposable {
+		private pathPrefix;
+		private clientAssets;
+		private queuedAssets;
+		private rawAssets;
+		private errors;
+		constructor(pathPrefix?: string);
+		private queueAsset(clientId, textureLoader, path);
+		loadText(clientId: string, path: string): void;
+		loadJson(clientId: string, path: string): void;
+		loadTexture(clientId: string, textureLoader: (image: HTMLImageElement) => any, path: string): void;
+		get(clientId: string, path: string): any;
+		private updateClientAssets(clientAssets);
+		isLoadingComplete(clientId: string): boolean;
+		dispose(): void;
+		hasErrors(): boolean;
+		getErrors(): Map<string>;
+	}
+}
+declare module spine {
+	class Skeleton {
+		data: SkeletonData;
+		bones: Array<Bone>;
+		slots: Array<Slot>;
+		drawOrder: Array<Slot>;
+		ikConstraints: Array<IkConstraint>;
+		transformConstraints: Array<TransformConstraint>;
+		pathConstraints: Array<PathConstraint>;
+		_updateCache: Updatable[];
+		updateCacheReset: Updatable[];
+		skin: Skin;
+		color: Color;
+		time: number;
+		flipX: boolean;
+		flipY: boolean;
+		x: number;
+		y: number;
+		constructor(data: SkeletonData);
+		updateCache(): void;
+		sortIkConstraint(constraint: IkConstraint): void;
+		sortPathConstraint(constraint: PathConstraint): void;
+		sortTransformConstraint(constraint: TransformConstraint): void;
+		sortPathConstraintAttachment(skin: Skin, slotIndex: number, slotBone: Bone): void;
+		sortPathConstraintAttachmentWith(attachment: Attachment, slotBone: Bone): void;
+		sortBone(bone: Bone): void;
+		sortReset(bones: Array<Bone>): void;
+		updateWorldTransform(): void;
+		setToSetupPose(): void;
+		setBonesToSetupPose(): void;
+		setSlotsToSetupPose(): void;
+		getRootBone(): Bone;
+		findBone(boneName: string): Bone;
+		findBoneIndex(boneName: string): number;
+		findSlot(slotName: string): Slot;
+		findSlotIndex(slotName: string): number;
+		setSkinByName(skinName: string): void;
+		setSkin(newSkin: Skin): void;
+		getAttachmentByName(slotName: string, attachmentName: string): Attachment;
+		getAttachment(slotIndex: number, attachmentName: string): Attachment;
+		setAttachment(slotName: string, attachmentName: string): void;
+		findIkConstraint(constraintName: string): IkConstraint;
+		findTransformConstraint(constraintName: string): TransformConstraint;
+		findPathConstraint(constraintName: string): PathConstraint;
+		getBounds(offset: Vector2, size: Vector2, temp: Array<number>): void;
+		update(delta: number): void;
+	}
+}
+declare module spine {
+	class SkeletonBounds {
+		minX: number;
+		minY: number;
+		maxX: number;
+		maxY: number;
+		boundingBoxes: BoundingBoxAttachment[];
+		polygons: ArrayLike<number>[];
+		private polygonPool;
+		update(skeleton: Skeleton, updateAabb: boolean): void;
+		aabbCompute(): void;
+		aabbContainsPoint(x: number, y: number): boolean;
+		aabbIntersectsSegment(x1: number, y1: number, x2: number, y2: number): boolean;
+		aabbIntersectsSkeleton(bounds: SkeletonBounds): boolean;
+		containsPoint(x: number, y: number): BoundingBoxAttachment;
+		containsPointPolygon(polygon: ArrayLike<number>, x: number, y: number): boolean;
+		intersectsSegment(x1: number, y1: number, x2: number, y2: number): BoundingBoxAttachment;
+		intersectsSegmentPolygon(polygon: ArrayLike<number>, x1: number, y1: number, x2: number, y2: number): boolean;
+		getPolygon(boundingBox: BoundingBoxAttachment): ArrayLike<number>;
+		getWidth(): number;
+		getHeight(): number;
+	}
+}
+declare module spine {
+	class SkeletonClipping {
+		private triangulator;
+		private clippingPolygon;
+		private clipOutput;
+		clippedVertices: number[];
+		clippedTriangles: number[];
+		private scratch;
+		private clipAttachment;
+		private clippingPolygons;
+		clipStart(slot: Slot, clip: ClippingAttachment): number;
+		clipEndWithSlot(slot: Slot): void;
+		clipEnd(): void;
+		isClipping(): boolean;
+		clipTriangles(vertices: ArrayLike<number>, verticesLength: number, triangles: ArrayLike<number>, trianglesLength: number, uvs: ArrayLike<number>, light: Color, dark: Color, twoColor: boolean): void;
+		clip(x1: number, y1: number, x2: number, y2: number, x3: number, y3: number, clippingArea: Array<number>, output: Array<number>): boolean;
+		static makeClockwise(polygon: ArrayLike<number>): void;
+	}
+}
+declare module spine {
+	class SkeletonData {
+		name: string;
+		bones: BoneData[];
+		slots: SlotData[];
+		skins: Skin[];
+		defaultSkin: Skin;
+		events: EventData[];
+		animations: Animation[];
+		ikConstraints: IkConstraintData[];
+		transformConstraints: TransformConstraintData[];
+		pathConstraints: PathConstraintData[];
+		width: number;
+		height: number;
+		version: string;
+		hash: string;
+		fps: number;
+		imagesPath: string;
+		findBone(boneName: string): BoneData;
+		findBoneIndex(boneName: string): number;
+		findSlot(slotName: string): SlotData;
+		findSlotIndex(slotName: string): number;
+		findSkin(skinName: string): Skin;
+		findEvent(eventDataName: string): EventData;
+		findAnimation(animationName: string): Animation;
+		findIkConstraint(constraintName: string): IkConstraintData;
+		findTransformConstraint(constraintName: string): TransformConstraintData;
+		findPathConstraint(constraintName: string): PathConstraintData;
+		findPathConstraintIndex(pathConstraintName: string): number;
+	}
+}
+declare module spine {
+	class SkeletonJson {
+		attachmentLoader: AttachmentLoader;
+		scale: number;
+		private linkedMeshes;
+		constructor(attachmentLoader: AttachmentLoader);
+		readSkeletonData(json: string | any): SkeletonData;
+		readAttachment(map: any, skin: Skin, slotIndex: number, name: string, skeletonData: SkeletonData): Attachment;
+		readVertices(map: any, attachment: VertexAttachment, verticesLength: number): void;
+		readAnimation(map: any, name: string, skeletonData: SkeletonData): void;
+		readCurve(map: any, timeline: CurveTimeline, frameIndex: number): void;
+		getValue(map: any, prop: string, defaultValue: any): any;
+		static blendModeFromString(str: string): BlendMode;
+		static positionModeFromString(str: string): PositionMode;
+		static spacingModeFromString(str: string): SpacingMode;
+		static rotateModeFromString(str: string): RotateMode;
+		static transformModeFromString(str: string): TransformMode;
+	}
+}
+declare module spine {
+	class Skin {
+		name: string;
+		attachments: Map<Attachment>[];
+		constructor(name: string);
+		addAttachment(slotIndex: number, name: string, attachment: Attachment): void;
+		getAttachment(slotIndex: number, name: string): Attachment;
+		attachAll(skeleton: Skeleton, oldSkin: Skin): void;
+	}
+}
+declare module spine {
+	class Slot {
+		data: SlotData;
+		bone: Bone;
+		color: Color;
+		darkColor: Color;
+		private attachment;
+		private attachmentTime;
+		attachmentVertices: number[];
+		constructor(data: SlotData, bone: Bone);
+		getAttachment(): Attachment;
+		setAttachment(attachment: Attachment): void;
+		setAttachmentTime(time: number): void;
+		getAttachmentTime(): number;
+		setToSetupPose(): void;
+	}
+}
+declare module spine {
+	class SlotData {
+		index: number;
+		name: string;
+		boneData: BoneData;
+		color: Color;
+		darkColor: Color;
+		attachmentName: string;
+		blendMode: BlendMode;
+		constructor(index: number, name: string, boneData: BoneData);
+	}
+}
+declare module spine {
+	abstract class Texture {
+		protected _image: HTMLImageElement;
+		constructor(image: HTMLImageElement);
+		getImage(): HTMLImageElement;
+		abstract setFilters(minFilter: TextureFilter, magFilter: TextureFilter): void;
+		abstract setWraps(uWrap: TextureWrap, vWrap: TextureWrap): void;
+		abstract dispose(): void;
+		static filterFromString(text: string): TextureFilter;
+		static wrapFromString(text: string): TextureWrap;
+	}
+	enum TextureFilter {
+		Nearest = 9728,
+		Linear = 9729,
+		MipMap = 9987,
+		MipMapNearestNearest = 9984,
+		MipMapLinearNearest = 9985,
+		MipMapNearestLinear = 9986,
+		MipMapLinearLinear = 9987,
+	}
+	enum TextureWrap {
+		MirroredRepeat = 33648,
+		ClampToEdge = 33071,
+		Repeat = 10497,
+	}
+	class TextureRegion {
+		renderObject: any;
+		u: number;
+		v: number;
+		u2: number;
+		v2: number;
+		width: number;
+		height: number;
+		rotate: boolean;
+		offsetX: number;
+		offsetY: number;
+		originalWidth: number;
+		originalHeight: number;
+	}
+}
+declare module spine {
+	class TextureAtlas implements Disposable {
+		pages: TextureAtlasPage[];
+		regions: TextureAtlasRegion[];
+		constructor(atlasText: string, textureLoader: (path: string) => any);
+		private load(atlasText, textureLoader);
+		findRegion(name: string): TextureAtlasRegion;
+		dispose(): void;
+	}
+	class TextureAtlasPage {
+		name: string;
+		minFilter: TextureFilter;
+		magFilter: TextureFilter;
+		uWrap: TextureWrap;
+		vWrap: TextureWrap;
+		texture: Texture;
+		width: number;
+		height: number;
+	}
+	class TextureAtlasRegion extends TextureRegion {
+		page: TextureAtlasPage;
+		name: string;
+		x: number;
+		y: number;
+		index: number;
+		rotate: boolean;
+		texture: Texture;
+	}
+}
+declare module spine {
+	class TransformConstraint implements Constraint {
+		data: TransformConstraintData;
+		bones: Array<Bone>;
+		target: Bone;
+		rotateMix: number;
+		translateMix: number;
+		scaleMix: number;
+		shearMix: number;
+		temp: Vector2;
+		constructor(data: TransformConstraintData, skeleton: Skeleton);
+		apply(): void;
+		update(): void;
+		applyAbsoluteWorld(): void;
+		applyRelativeWorld(): void;
+		applyAbsoluteLocal(): void;
+		applyRelativeLocal(): void;
+		getOrder(): number;
+	}
+}
+declare module spine {
+	class TransformConstraintData {
+		name: string;
+		order: number;
+		bones: BoneData[];
+		target: BoneData;
+		rotateMix: number;
+		translateMix: number;
+		scaleMix: number;
+		shearMix: number;
+		offsetRotation: number;
+		offsetX: number;
+		offsetY: number;
+		offsetScaleX: number;
+		offsetScaleY: number;
+		offsetShearY: number;
+		relative: boolean;
+		local: boolean;
+		constructor(name: string);
+	}
+}
+declare module spine {
+	class Triangulator {
+		private convexPolygons;
+		private convexPolygonsIndices;
+		private indicesArray;
+		private isConcaveArray;
+		private triangles;
+		private polygonPool;
+		private polygonIndicesPool;
+		triangulate(verticesArray: ArrayLike<number>): Array<number>;
+		decompose(verticesArray: Array<number>, triangles: Array<number>): Array<Array<number>>;
+		private static isConcave(index, vertexCount, vertices, indices);
+		private static positiveArea(p1x, p1y, p2x, p2y, p3x, p3y);
+		private static winding(p1x, p1y, p2x, p2y, p3x, p3y);
+	}
+}
+declare module spine {
+	interface Updatable {
+		update(): void;
+	}
+}
+declare module spine {
+	interface Map<T> {
+		[key: string]: T;
+	}
+	class IntSet {
+		array: number[];
+		add(value: number): boolean;
+		contains(value: number): boolean;
+		remove(value: number): void;
+		clear(): void;
+	}
+	interface Disposable {
+		dispose(): void;
+	}
+	interface Restorable {
+		restore(): void;
+	}
+	class Color {
+		r: number;
+		g: number;
+		b: number;
+		a: number;
+		static WHITE: Color;
+		static RED: Color;
+		static GREEN: Color;
+		static BLUE: Color;
+		static MAGENTA: Color;
+		constructor(r?: number, g?: number, b?: number, a?: number);
+		set(r: number, g: number, b: number, a: number): this;
+		setFromColor(c: Color): this;
+		setFromString(hex: string): this;
+		add(r: number, g: number, b: number, a: number): this;
+		clamp(): this;
+	}
+	class MathUtils {
+		static PI: number;
+		static PI2: number;
+		static radiansToDegrees: number;
+		static radDeg: number;
+		static degreesToRadians: number;
+		static degRad: number;
+		static clamp(value: number, min: number, max: number): number;
+		static cosDeg(degrees: number): number;
+		static sinDeg(degrees: number): number;
+		static signum(value: number): number;
+		static toInt(x: number): number;
+		static cbrt(x: number): number;
+		static randomTriangular(min: number, max: number): number;
+		static randomTriangularWith(min: number, max: number, mode: number): number;
+	}
+	abstract class Interpolation {
+		protected abstract applyInternal(a: number): number;
+		apply(start: number, end: number, a: number): number;
+	}
+	class Pow extends Interpolation {
+		protected power: number;
+		constructor(power: number);
+		applyInternal(a: number): number;
+	}
+	class PowOut extends Pow {
+		constructor(power: number);
+		applyInternal(a: number): number;
+	}
+	class Utils {
+		static SUPPORTS_TYPED_ARRAYS: boolean;
+		static arrayCopy<T>(source: ArrayLike<T>, sourceStart: number, dest: ArrayLike<T>, destStart: number, numElements: number): void;
+		static setArraySize<T>(array: Array<T>, size: number, value?: any): Array<T>;
+		static ensureArrayCapacity<T>(array: Array<T>, size: number, value?: any): Array<T>;
+		static newArray<T>(size: number, defaultValue: T): Array<T>;
+		static newFloatArray(size: number): ArrayLike<number>;
+		static newShortArray(size: number): ArrayLike<number>;
+		static toFloatArray(array: Array<number>): number[] | Float32Array;
+		static toSinglePrecision(value: number): number;
+	}
+	class DebugUtils {
+		static logBones(skeleton: Skeleton): void;
+	}
+	class Pool<T> {
+		private items;
+		private instantiator;
+		constructor(instantiator: () => T);
+		obtain(): T;
+		free(item: T): void;
+		freeAll(items: ArrayLike<T>): void;
+		clear(): void;
+	}
+	class Vector2 {
+		x: number;
+		y: number;
+		constructor(x?: number, y?: number);
+		set(x: number, y: number): Vector2;
+		length(): number;
+		normalize(): this;
+	}
+	class TimeKeeper {
+		maxDelta: number;
+		framesPerSecond: number;
+		delta: number;
+		totalTime: number;
+		private lastTime;
+		private frameCount;
+		private frameTime;
+		update(): void;
+	}
+	interface ArrayLike<T> {
+		length: number;
+		[n: number]: T;
+	}
+	class WindowedMean {
+		values: Array<number>;
+		addedValues: number;
+		lastValue: number;
+		mean: number;
+		dirty: boolean;
+		constructor(windowSize?: number);
+		hasEnoughData(): boolean;
+		addValue(value: number): void;
+		getMean(): number;
+	}
+}
+declare module spine {
+	interface VertexEffect {
+		begin(skeleton: Skeleton): void;
+		transform(position: Vector2, uv: Vector2, light: Color, dark: Color): void;
+		end(): void;
+	}
+}
+declare module spine {
 	abstract class Attachment {
 		name: string;
 		constructor(name: string);
@@ -1734,155 +1207,113 @@
 		transform(position: Vector2, uv: Vector2, light: Color, dark: Color): void;
 		end(): void;
 	}
->>>>>>> cce86c1e
-}
-declare module spine {
-    class SwirlEffect implements VertexEffect {
-        static interpolation: PowOut;
-        centerX: number;
-        centerY: number;
-        radius: number;
-        angle: number;
-        private worldX;
-        private worldY;
-        constructor(radius: number);
-        begin(skeleton: Skeleton): void;
-        transform(position: Vector2, uv: Vector2, light: Color, dark: Color): void;
-        end(): void;
-    }
+}
+declare module spine {
+	class SwirlEffect implements VertexEffect {
+		static interpolation: PowOut;
+		centerX: number;
+		centerY: number;
+		radius: number;
+		angle: number;
+		private worldX;
+		private worldY;
+		constructor(radius: number);
+		begin(skeleton: Skeleton): void;
+		transform(position: Vector2, uv: Vector2, light: Color, dark: Color): void;
+		end(): void;
+	}
 }
 declare module spine.webgl {
-    class AssetManager extends spine.AssetManager {
-        constructor(context: ManagedWebGLRenderingContext | WebGLRenderingContext, pathPrefix?: string);
-    }
+	class AssetManager extends spine.AssetManager {
+		constructor(context: ManagedWebGLRenderingContext | WebGLRenderingContext, pathPrefix?: string);
+	}
 }
 declare module spine.webgl {
-    class OrthoCamera {
-        position: Vector3;
-        direction: Vector3;
-        up: Vector3;
-        near: number;
-        far: number;
-        zoom: number;
-        viewportWidth: number;
-        viewportHeight: number;
-        projectionView: Matrix4;
-        inverseProjectionView: Matrix4;
-        projection: Matrix4;
-        view: Matrix4;
-        private tmp;
-        constructor(viewportWidth: number, viewportHeight: number);
-        update(): void;
-        screenToWorld(screenCoords: Vector3, screenWidth: number, screenHeight: number): Vector3;
-        setViewport(viewportWidth: number, viewportHeight: number): void;
-    }
+	class OrthoCamera {
+		position: Vector3;
+		direction: Vector3;
+		up: Vector3;
+		near: number;
+		far: number;
+		zoom: number;
+		viewportWidth: number;
+		viewportHeight: number;
+		projectionView: Matrix4;
+		inverseProjectionView: Matrix4;
+		projection: Matrix4;
+		view: Matrix4;
+		private tmp;
+		constructor(viewportWidth: number, viewportHeight: number);
+		update(): void;
+		screenToWorld(screenCoords: Vector3, screenWidth: number, screenHeight: number): Vector3;
+		setViewport(viewportWidth: number, viewportHeight: number): void;
+	}
 }
 declare module spine.webgl {
-    class GLTexture extends Texture implements Disposable, Restorable {
-        private context;
-        private texture;
-        private boundUnit;
-        private useMipMaps;
-        constructor(context: ManagedWebGLRenderingContext | WebGLRenderingContext, image: HTMLImageElement, useMipMaps?: boolean);
-        setFilters(minFilter: TextureFilter, magFilter: TextureFilter): void;
-        setWraps(uWrap: TextureWrap, vWrap: TextureWrap): void;
-        update(useMipMaps: boolean): void;
-        restore(): void;
-        bind(unit?: number): void;
-        unbind(): void;
-        dispose(): void;
-    }
+	class GLTexture extends Texture implements Disposable, Restorable {
+		private context;
+		private texture;
+		private boundUnit;
+		private useMipMaps;
+		constructor(context: ManagedWebGLRenderingContext | WebGLRenderingContext, image: HTMLImageElement, useMipMaps?: boolean);
+		setFilters(minFilter: TextureFilter, magFilter: TextureFilter): void;
+		setWraps(uWrap: TextureWrap, vWrap: TextureWrap): void;
+		update(useMipMaps: boolean): void;
+		restore(): void;
+		bind(unit?: number): void;
+		unbind(): void;
+		dispose(): void;
+	}
 }
 declare module spine.webgl {
-    class Input {
-        element: HTMLElement;
-        lastX: number;
-        lastY: number;
-        buttonDown: boolean;
-        currTouch: Touch;
-        touchesPool: Pool<Touch>;
-        private listeners;
-        constructor(element: HTMLElement);
-        private setupCallbacks(element);
-        addListener(listener: InputListener): void;
-        removeListener(listener: InputListener): void;
-    }
-    class Touch {
-        identifier: number;
-        x: number;
-        y: number;
-        constructor(identifier: number, x: number, y: number);
-    }
-    interface InputListener {
-        down(x: number, y: number): void;
-        up(x: number, y: number): void;
-        moved(x: number, y: number): void;
-        dragged(x: number, y: number): void;
-    }
+	class Input {
+		element: HTMLElement;
+		lastX: number;
+		lastY: number;
+		buttonDown: boolean;
+		currTouch: Touch;
+		touchesPool: Pool<Touch>;
+		private listeners;
+		constructor(element: HTMLElement);
+		private setupCallbacks(element);
+		addListener(listener: InputListener): void;
+		removeListener(listener: InputListener): void;
+	}
+	class Touch {
+		identifier: number;
+		x: number;
+		y: number;
+		constructor(identifier: number, x: number, y: number);
+	}
+	interface InputListener {
+		down(x: number, y: number): void;
+		up(x: number, y: number): void;
+		moved(x: number, y: number): void;
+		dragged(x: number, y: number): void;
+	}
 }
 declare module spine.webgl {
-    class LoadingScreen {
-        static FADE_SECONDS: number;
-        private static loaded;
-        private static spinnerImg;
-        private static logoImg;
-        private renderer;
-        private logo;
-        private spinner;
-        private angle;
-        private fadeOut;
-        private timeKeeper;
-        backgroundColor: Color;
-        private tempColor;
-        private firstDraw;
-        private static SPINNER_DATA;
-        private static SPINE_LOGO_DATA;
-        constructor(renderer: SceneRenderer);
-        draw(complete?: boolean): void;
-    }
+	class LoadingScreen {
+		static FADE_SECONDS: number;
+		private static loaded;
+		private static spinnerImg;
+		private static logoImg;
+		private renderer;
+		private logo;
+		private spinner;
+		private angle;
+		private fadeOut;
+		private timeKeeper;
+		backgroundColor: Color;
+		private tempColor;
+		private firstDraw;
+		private static SPINNER_DATA;
+		private static SPINE_LOGO_DATA;
+		constructor(renderer: SceneRenderer);
+		draw(complete?: boolean): void;
+	}
 }
 declare module spine.webgl {
-<<<<<<< HEAD
-    const M00 = 0;
-    const M01 = 4;
-    const M02 = 8;
-    const M03 = 12;
-    const M10 = 1;
-    const M11 = 5;
-    const M12 = 9;
-    const M13 = 13;
-    const M20 = 2;
-    const M21 = 6;
-    const M22 = 10;
-    const M23 = 14;
-    const M30 = 3;
-    const M31 = 7;
-    const M32 = 11;
-    const M33 = 15;
-    class Matrix4 {
-        temp: Float32Array;
-        values: Float32Array;
-        private static xAxis;
-        private static yAxis;
-        private static zAxis;
-        private static tmpMatrix;
-        constructor();
-        set(values: ArrayLike<number>): Matrix4;
-        transpose(): Matrix4;
-        identity(): Matrix4;
-        invert(): Matrix4;
-        determinant(): number;
-        translate(x: number, y: number, z: number): Matrix4;
-        copy(): Matrix4;
-        projection(near: number, far: number, fovy: number, aspectRatio: number): Matrix4;
-        ortho2d(x: number, y: number, width: number, height: number): Matrix4;
-        ortho(left: number, right: number, bottom: number, top: number, near: number, far: number): Matrix4;
-        multiply(matrix: Matrix4): Matrix4;
-        multiplyLeft(matrix: Matrix4): Matrix4;
-        lookAt(position: Vector3, direction: Vector3, up: Vector3): this;
-        static initTemps(): void;
-    }
-=======
 	const M00 = 0;
 	const M01 = 4;
 	const M02 = 8;
@@ -1922,308 +1353,307 @@
 		lookAt(position: Vector3, direction: Vector3, up: Vector3): this;
 		static initTemps(): void;
 	}
->>>>>>> cce86c1e
 }
 declare module spine.webgl {
-    class Mesh implements Disposable, Restorable {
-        private attributes;
-        private context;
-        private vertices;
-        private verticesBuffer;
-        private verticesLength;
-        private dirtyVertices;
-        private indices;
-        private indicesBuffer;
-        private indicesLength;
-        private dirtyIndices;
-        private elementsPerVertex;
-        getAttributes(): VertexAttribute[];
-        maxVertices(): number;
-        numVertices(): number;
-        setVerticesLength(length: number): void;
-        getVertices(): Float32Array;
-        maxIndices(): number;
-        numIndices(): number;
-        setIndicesLength(length: number): void;
-        getIndices(): Uint16Array;
-        getVertexSizeInFloats(): number;
-        constructor(context: ManagedWebGLRenderingContext | WebGLRenderingContext, attributes: VertexAttribute[], maxVertices: number, maxIndices: number);
-        setVertices(vertices: Array<number>): void;
-        setIndices(indices: Array<number>): void;
-        draw(shader: Shader, primitiveType: number): void;
-        drawWithOffset(shader: Shader, primitiveType: number, offset: number, count: number): void;
-        bind(shader: Shader): void;
-        unbind(shader: Shader): void;
-        private update();
-        restore(): void;
-        dispose(): void;
-    }
-    class VertexAttribute {
-        name: string;
-        type: VertexAttributeType;
-        numElements: number;
-        constructor(name: string, type: VertexAttributeType, numElements: number);
-    }
-    class Position2Attribute extends VertexAttribute {
-        constructor();
-    }
-    class Position3Attribute extends VertexAttribute {
-        constructor();
-    }
-    class TexCoordAttribute extends VertexAttribute {
-        constructor(unit?: number);
-    }
-    class ColorAttribute extends VertexAttribute {
-        constructor();
-    }
-    class Color2Attribute extends VertexAttribute {
-        constructor();
-    }
-    enum VertexAttributeType {
-        Float = 0,
-    }
+	class Mesh implements Disposable, Restorable {
+		private attributes;
+		private context;
+		private vertices;
+		private verticesBuffer;
+		private verticesLength;
+		private dirtyVertices;
+		private indices;
+		private indicesBuffer;
+		private indicesLength;
+		private dirtyIndices;
+		private elementsPerVertex;
+		getAttributes(): VertexAttribute[];
+		maxVertices(): number;
+		numVertices(): number;
+		setVerticesLength(length: number): void;
+		getVertices(): Float32Array;
+		maxIndices(): number;
+		numIndices(): number;
+		setIndicesLength(length: number): void;
+		getIndices(): Uint16Array;
+		getVertexSizeInFloats(): number;
+		constructor(context: ManagedWebGLRenderingContext | WebGLRenderingContext, attributes: VertexAttribute[], maxVertices: number, maxIndices: number);
+		setVertices(vertices: Array<number>): void;
+		setIndices(indices: Array<number>): void;
+		draw(shader: Shader, primitiveType: number): void;
+		drawWithOffset(shader: Shader, primitiveType: number, offset: number, count: number): void;
+		bind(shader: Shader): void;
+		unbind(shader: Shader): void;
+		private update();
+		restore(): void;
+		dispose(): void;
+	}
+	class VertexAttribute {
+		name: string;
+		type: VertexAttributeType;
+		numElements: number;
+		constructor(name: string, type: VertexAttributeType, numElements: number);
+	}
+	class Position2Attribute extends VertexAttribute {
+		constructor();
+	}
+	class Position3Attribute extends VertexAttribute {
+		constructor();
+	}
+	class TexCoordAttribute extends VertexAttribute {
+		constructor(unit?: number);
+	}
+	class ColorAttribute extends VertexAttribute {
+		constructor();
+	}
+	class Color2Attribute extends VertexAttribute {
+		constructor();
+	}
+	enum VertexAttributeType {
+		Float = 0,
+	}
 }
 declare module spine.webgl {
-    class PolygonBatcher implements Disposable {
-        private context;
-        private drawCalls;
-        private isDrawing;
-        private mesh;
-        private shader;
-        private lastTexture;
-        private verticesLength;
-        private indicesLength;
-        private srcBlend;
-        private dstBlend;
-        constructor(context: ManagedWebGLRenderingContext | WebGLRenderingContext, twoColorTint?: boolean, maxVertices?: number);
-        begin(shader: Shader): void;
-        setBlendMode(srcBlend: number, dstBlend: number): void;
-        draw(texture: GLTexture, vertices: ArrayLike<number>, indices: Array<number>): void;
-        private flush();
-        end(): void;
-        getDrawCalls(): number;
-        dispose(): void;
-    }
+	class PolygonBatcher implements Disposable {
+		private context;
+		private drawCalls;
+		private isDrawing;
+		private mesh;
+		private shader;
+		private lastTexture;
+		private verticesLength;
+		private indicesLength;
+		private srcBlend;
+		private dstBlend;
+		constructor(context: ManagedWebGLRenderingContext | WebGLRenderingContext, twoColorTint?: boolean, maxVertices?: number);
+		begin(shader: Shader): void;
+		setBlendMode(srcBlend: number, dstBlend: number): void;
+		draw(texture: GLTexture, vertices: ArrayLike<number>, indices: Array<number>): void;
+		private flush();
+		end(): void;
+		getDrawCalls(): number;
+		dispose(): void;
+	}
 }
 declare module spine.webgl {
-    class SceneRenderer implements Disposable {
-        context: ManagedWebGLRenderingContext;
-        canvas: HTMLCanvasElement;
-        camera: OrthoCamera;
-        batcher: PolygonBatcher;
-        private twoColorTint;
-        private batcherShader;
-        private shapes;
-        private shapesShader;
-        private activeRenderer;
-        private skeletonRenderer;
-        private skeletonDebugRenderer;
-        private QUAD;
-        private QUAD_TRIANGLES;
-        private WHITE;
-        constructor(canvas: HTMLCanvasElement, context: ManagedWebGLRenderingContext | WebGLRenderingContext, twoColorTint?: boolean);
-        begin(): void;
-        drawSkeleton(skeleton: Skeleton, premultipliedAlpha?: boolean): void;
-        drawSkeletonDebug(skeleton: Skeleton, premultipliedAlpha?: boolean, ignoredBones?: Array<string>): void;
-        drawTexture(texture: GLTexture, x: number, y: number, width: number, height: number, color?: Color): void;
-        drawTextureRotated(texture: GLTexture, x: number, y: number, width: number, height: number, pivotX: number, pivotY: number, angle: number, color?: Color, premultipliedAlpha?: boolean): void;
-        drawRegion(region: TextureAtlasRegion, x: number, y: number, width: number, height: number, color?: Color, premultipliedAlpha?: boolean): void;
-        line(x: number, y: number, x2: number, y2: number, color?: Color, color2?: Color): void;
-        triangle(filled: boolean, x: number, y: number, x2: number, y2: number, x3: number, y3: number, color?: Color, color2?: Color, color3?: Color): void;
-        quad(filled: boolean, x: number, y: number, x2: number, y2: number, x3: number, y3: number, x4: number, y4: number, color?: Color, color2?: Color, color3?: Color, color4?: Color): void;
-        rect(filled: boolean, x: number, y: number, width: number, height: number, color?: Color): void;
-        rectLine(filled: boolean, x1: number, y1: number, x2: number, y2: number, width: number, color?: Color): void;
-        polygon(polygonVertices: ArrayLike<number>, offset: number, count: number, color?: Color): void;
-        circle(filled: boolean, x: number, y: number, radius: number, color?: Color, segments?: number): void;
-        curve(x1: number, y1: number, cx1: number, cy1: number, cx2: number, cy2: number, x2: number, y2: number, segments: number, color?: Color): void;
-        end(): void;
-        resize(resizeMode: ResizeMode): void;
-        private enableRenderer(renderer);
-        dispose(): void;
-    }
-    enum ResizeMode {
-        Stretch = 0,
-        Expand = 1,
-        Fit = 2,
-    }
+	class SceneRenderer implements Disposable {
+		context: ManagedWebGLRenderingContext;
+		canvas: HTMLCanvasElement;
+		camera: OrthoCamera;
+		batcher: PolygonBatcher;
+		private twoColorTint;
+		private batcherShader;
+		private shapes;
+		private shapesShader;
+		private activeRenderer;
+		private skeletonRenderer;
+		private skeletonDebugRenderer;
+		private QUAD;
+		private QUAD_TRIANGLES;
+		private WHITE;
+		constructor(canvas: HTMLCanvasElement, context: ManagedWebGLRenderingContext | WebGLRenderingContext, twoColorTint?: boolean);
+		begin(): void;
+		drawSkeleton(skeleton: Skeleton, premultipliedAlpha?: boolean): void;
+		drawSkeletonDebug(skeleton: Skeleton, premultipliedAlpha?: boolean, ignoredBones?: Array<string>): void;
+		drawTexture(texture: GLTexture, x: number, y: number, width: number, height: number, color?: Color): void;
+		drawTextureRotated(texture: GLTexture, x: number, y: number, width: number, height: number, pivotX: number, pivotY: number, angle: number, color?: Color, premultipliedAlpha?: boolean): void;
+		drawRegion(region: TextureAtlasRegion, x: number, y: number, width: number, height: number, color?: Color, premultipliedAlpha?: boolean): void;
+		line(x: number, y: number, x2: number, y2: number, color?: Color, color2?: Color): void;
+		triangle(filled: boolean, x: number, y: number, x2: number, y2: number, x3: number, y3: number, color?: Color, color2?: Color, color3?: Color): void;
+		quad(filled: boolean, x: number, y: number, x2: number, y2: number, x3: number, y3: number, x4: number, y4: number, color?: Color, color2?: Color, color3?: Color, color4?: Color): void;
+		rect(filled: boolean, x: number, y: number, width: number, height: number, color?: Color): void;
+		rectLine(filled: boolean, x1: number, y1: number, x2: number, y2: number, width: number, color?: Color): void;
+		polygon(polygonVertices: ArrayLike<number>, offset: number, count: number, color?: Color): void;
+		circle(filled: boolean, x: number, y: number, radius: number, color?: Color, segments?: number): void;
+		curve(x1: number, y1: number, cx1: number, cy1: number, cx2: number, cy2: number, x2: number, y2: number, segments: number, color?: Color): void;
+		end(): void;
+		resize(resizeMode: ResizeMode): void;
+		private enableRenderer(renderer);
+		dispose(): void;
+	}
+	enum ResizeMode {
+		Stretch = 0,
+		Expand = 1,
+		Fit = 2,
+	}
 }
 declare module spine.webgl {
-    class Shader implements Disposable, Restorable {
-        private vertexShader;
-        private fragmentShader;
-        static MVP_MATRIX: string;
-        static POSITION: string;
-        static COLOR: string;
-        static COLOR2: string;
-        static TEXCOORDS: string;
-        static SAMPLER: string;
-        private context;
-        private vs;
-        private vsSource;
-        private fs;
-        private fsSource;
-        private program;
-        private tmp2x2;
-        private tmp3x3;
-        private tmp4x4;
-        getProgram(): WebGLProgram;
-        getVertexShader(): string;
-        getFragmentShader(): string;
-        getVertexShaderSource(): string;
-        getFragmentSource(): string;
-        constructor(context: ManagedWebGLRenderingContext | WebGLRenderingContext, vertexShader: string, fragmentShader: string);
-        private compile();
-        private compileShader(type, source);
-        private compileProgram(vs, fs);
-        restore(): void;
-        bind(): void;
-        unbind(): void;
-        setUniformi(uniform: string, value: number): void;
-        setUniformf(uniform: string, value: number): void;
-        setUniform2f(uniform: string, value: number, value2: number): void;
-        setUniform3f(uniform: string, value: number, value2: number, value3: number): void;
-        setUniform4f(uniform: string, value: number, value2: number, value3: number, value4: number): void;
-        setUniform2x2f(uniform: string, value: ArrayLike<number>): void;
-        setUniform3x3f(uniform: string, value: ArrayLike<number>): void;
-        setUniform4x4f(uniform: string, value: ArrayLike<number>): void;
-        getUniformLocation(uniform: string): WebGLUniformLocation;
-        getAttributeLocation(attribute: string): number;
-        dispose(): void;
-        static newColoredTextured(context: ManagedWebGLRenderingContext | WebGLRenderingContext): Shader;
-        static newTwoColoredTextured(context: ManagedWebGLRenderingContext | WebGLRenderingContext): Shader;
-        static newColored(context: ManagedWebGLRenderingContext | WebGLRenderingContext): Shader;
-    }
+	class Shader implements Disposable, Restorable {
+		private vertexShader;
+		private fragmentShader;
+		static MVP_MATRIX: string;
+		static POSITION: string;
+		static COLOR: string;
+		static COLOR2: string;
+		static TEXCOORDS: string;
+		static SAMPLER: string;
+		private context;
+		private vs;
+		private vsSource;
+		private fs;
+		private fsSource;
+		private program;
+		private tmp2x2;
+		private tmp3x3;
+		private tmp4x4;
+		getProgram(): WebGLProgram;
+		getVertexShader(): string;
+		getFragmentShader(): string;
+		getVertexShaderSource(): string;
+		getFragmentSource(): string;
+		constructor(context: ManagedWebGLRenderingContext | WebGLRenderingContext, vertexShader: string, fragmentShader: string);
+		private compile();
+		private compileShader(type, source);
+		private compileProgram(vs, fs);
+		restore(): void;
+		bind(): void;
+		unbind(): void;
+		setUniformi(uniform: string, value: number): void;
+		setUniformf(uniform: string, value: number): void;
+		setUniform2f(uniform: string, value: number, value2: number): void;
+		setUniform3f(uniform: string, value: number, value2: number, value3: number): void;
+		setUniform4f(uniform: string, value: number, value2: number, value3: number, value4: number): void;
+		setUniform2x2f(uniform: string, value: ArrayLike<number>): void;
+		setUniform3x3f(uniform: string, value: ArrayLike<number>): void;
+		setUniform4x4f(uniform: string, value: ArrayLike<number>): void;
+		getUniformLocation(uniform: string): WebGLUniformLocation;
+		getAttributeLocation(attribute: string): number;
+		dispose(): void;
+		static newColoredTextured(context: ManagedWebGLRenderingContext | WebGLRenderingContext): Shader;
+		static newTwoColoredTextured(context: ManagedWebGLRenderingContext | WebGLRenderingContext): Shader;
+		static newColored(context: ManagedWebGLRenderingContext | WebGLRenderingContext): Shader;
+	}
 }
 declare module spine.webgl {
-    class ShapeRenderer implements Disposable {
-        private context;
-        private isDrawing;
-        private mesh;
-        private shapeType;
-        private color;
-        private shader;
-        private vertexIndex;
-        private tmp;
-        private srcBlend;
-        private dstBlend;
-        constructor(context: ManagedWebGLRenderingContext | WebGLRenderingContext, maxVertices?: number);
-        begin(shader: Shader): void;
-        setBlendMode(srcBlend: number, dstBlend: number): void;
-        setColor(color: Color): void;
-        setColorWith(r: number, g: number, b: number, a: number): void;
-        point(x: number, y: number, color?: Color): void;
-        line(x: number, y: number, x2: number, y2: number, color?: Color): void;
-        triangle(filled: boolean, x: number, y: number, x2: number, y2: number, x3: number, y3: number, color?: Color, color2?: Color, color3?: Color): void;
-        quad(filled: boolean, x: number, y: number, x2: number, y2: number, x3: number, y3: number, x4: number, y4: number, color?: Color, color2?: Color, color3?: Color, color4?: Color): void;
-        rect(filled: boolean, x: number, y: number, width: number, height: number, color?: Color): void;
-        rectLine(filled: boolean, x1: number, y1: number, x2: number, y2: number, width: number, color?: Color): void;
-        x(x: number, y: number, size: number): void;
-        polygon(polygonVertices: ArrayLike<number>, offset: number, count: number, color?: Color): void;
-        circle(filled: boolean, x: number, y: number, radius: number, color?: Color, segments?: number): void;
-        curve(x1: number, y1: number, cx1: number, cy1: number, cx2: number, cy2: number, x2: number, y2: number, segments: number, color?: Color): void;
-        private vertex(x, y, color);
-        end(): void;
-        private flush();
-        private check(shapeType, numVertices);
-        dispose(): void;
-    }
-    enum ShapeType {
-        Point = 0,
-        Line = 1,
-        Filled = 4,
-    }
+	class ShapeRenderer implements Disposable {
+		private context;
+		private isDrawing;
+		private mesh;
+		private shapeType;
+		private color;
+		private shader;
+		private vertexIndex;
+		private tmp;
+		private srcBlend;
+		private dstBlend;
+		constructor(context: ManagedWebGLRenderingContext | WebGLRenderingContext, maxVertices?: number);
+		begin(shader: Shader): void;
+		setBlendMode(srcBlend: number, dstBlend: number): void;
+		setColor(color: Color): void;
+		setColorWith(r: number, g: number, b: number, a: number): void;
+		point(x: number, y: number, color?: Color): void;
+		line(x: number, y: number, x2: number, y2: number, color?: Color): void;
+		triangle(filled: boolean, x: number, y: number, x2: number, y2: number, x3: number, y3: number, color?: Color, color2?: Color, color3?: Color): void;
+		quad(filled: boolean, x: number, y: number, x2: number, y2: number, x3: number, y3: number, x4: number, y4: number, color?: Color, color2?: Color, color3?: Color, color4?: Color): void;
+		rect(filled: boolean, x: number, y: number, width: number, height: number, color?: Color): void;
+		rectLine(filled: boolean, x1: number, y1: number, x2: number, y2: number, width: number, color?: Color): void;
+		x(x: number, y: number, size: number): void;
+		polygon(polygonVertices: ArrayLike<number>, offset: number, count: number, color?: Color): void;
+		circle(filled: boolean, x: number, y: number, radius: number, color?: Color, segments?: number): void;
+		curve(x1: number, y1: number, cx1: number, cy1: number, cx2: number, cy2: number, x2: number, y2: number, segments: number, color?: Color): void;
+		private vertex(x, y, color);
+		end(): void;
+		private flush();
+		private check(shapeType, numVertices);
+		dispose(): void;
+	}
+	enum ShapeType {
+		Point = 0,
+		Line = 1,
+		Filled = 4,
+	}
 }
 declare module spine.webgl {
-    class SkeletonDebugRenderer implements Disposable {
-        boneLineColor: Color;
-        boneOriginColor: Color;
-        attachmentLineColor: Color;
-        triangleLineColor: Color;
-        pathColor: Color;
-        clipColor: Color;
-        aabbColor: Color;
-        drawBones: boolean;
-        drawRegionAttachments: boolean;
-        drawBoundingBoxes: boolean;
-        drawMeshHull: boolean;
-        drawMeshTriangles: boolean;
-        drawPaths: boolean;
-        drawSkeletonXY: boolean;
-        drawClipping: boolean;
-        premultipliedAlpha: boolean;
-        scale: number;
-        boneWidth: number;
-        private context;
-        private bounds;
-        private temp;
-        private vertices;
-        private static LIGHT_GRAY;
-        private static GREEN;
-        constructor(context: ManagedWebGLRenderingContext | WebGLRenderingContext);
-        draw(shapes: ShapeRenderer, skeleton: Skeleton, ignoredBones?: Array<string>): void;
-        dispose(): void;
-    }
+	class SkeletonDebugRenderer implements Disposable {
+		boneLineColor: Color;
+		boneOriginColor: Color;
+		attachmentLineColor: Color;
+		triangleLineColor: Color;
+		pathColor: Color;
+		clipColor: Color;
+		aabbColor: Color;
+		drawBones: boolean;
+		drawRegionAttachments: boolean;
+		drawBoundingBoxes: boolean;
+		drawMeshHull: boolean;
+		drawMeshTriangles: boolean;
+		drawPaths: boolean;
+		drawSkeletonXY: boolean;
+		drawClipping: boolean;
+		premultipliedAlpha: boolean;
+		scale: number;
+		boneWidth: number;
+		private context;
+		private bounds;
+		private temp;
+		private vertices;
+		private static LIGHT_GRAY;
+		private static GREEN;
+		constructor(context: ManagedWebGLRenderingContext | WebGLRenderingContext);
+		draw(shapes: ShapeRenderer, skeleton: Skeleton, ignoredBones?: Array<string>): void;
+		dispose(): void;
+	}
 }
 declare module spine.webgl {
-    class SkeletonRenderer {
-        static QUAD_TRIANGLES: number[];
-        premultipliedAlpha: boolean;
-        vertexEffect: VertexEffect;
-        private tempColor;
-        private tempColor2;
-        private vertices;
-        private vertexSize;
-        private twoColorTint;
-        private renderable;
-        private clipper;
-        private temp;
-        private temp2;
-        private temp3;
-        private temp4;
-        constructor(context: ManagedWebGLRenderingContext, twoColorTint?: boolean);
-        draw(batcher: PolygonBatcher, skeleton: Skeleton): void;
-    }
+	class SkeletonRenderer {
+		static QUAD_TRIANGLES: number[];
+		premultipliedAlpha: boolean;
+		vertexEffect: VertexEffect;
+		private tempColor;
+		private tempColor2;
+		private vertices;
+		private vertexSize;
+		private twoColorTint;
+		private renderable;
+		private clipper;
+		private temp;
+		private temp2;
+		private temp3;
+		private temp4;
+		constructor(context: ManagedWebGLRenderingContext, twoColorTint?: boolean);
+		draw(batcher: PolygonBatcher, skeleton: Skeleton): void;
+	}
 }
 declare module spine.webgl {
-    class Vector3 {
-        x: number;
-        y: number;
-        z: number;
-        constructor(x?: number, y?: number, z?: number);
-        setFrom(v: Vector3): Vector3;
-        set(x: number, y: number, z: number): Vector3;
-        add(v: Vector3): Vector3;
-        sub(v: Vector3): Vector3;
-        scale(s: number): Vector3;
-        normalize(): Vector3;
-        cross(v: Vector3): Vector3;
-        multiply(matrix: Matrix4): Vector3;
-        project(matrix: Matrix4): Vector3;
-        dot(v: Vector3): number;
-        length(): number;
-        distance(v: Vector3): number;
-    }
+	class Vector3 {
+		x: number;
+		y: number;
+		z: number;
+		constructor(x?: number, y?: number, z?: number);
+		setFrom(v: Vector3): Vector3;
+		set(x: number, y: number, z: number): Vector3;
+		add(v: Vector3): Vector3;
+		sub(v: Vector3): Vector3;
+		scale(s: number): Vector3;
+		normalize(): Vector3;
+		cross(v: Vector3): Vector3;
+		multiply(matrix: Matrix4): Vector3;
+		project(matrix: Matrix4): Vector3;
+		dot(v: Vector3): number;
+		length(): number;
+		distance(v: Vector3): number;
+	}
 }
 declare module spine.webgl {
-    class ManagedWebGLRenderingContext {
-        canvas: HTMLCanvasElement;
-        gl: WebGLRenderingContext;
-        private restorables;
-        constructor(canvasOrContext: HTMLCanvasElement | WebGLRenderingContext, contextConfig?: any);
-        addRestorable(restorable: Restorable): void;
-        removeRestorable(restorable: Restorable): void;
-    }
-    class WebGLBlendModeConverter {
-        static ZERO: number;
-        static ONE: number;
-        static SRC_COLOR: number;
-        static ONE_MINUS_SRC_COLOR: number;
-        static SRC_ALPHA: number;
-        static ONE_MINUS_SRC_ALPHA: number;
-        static DST_ALPHA: number;
-        static ONE_MINUS_DST_ALPHA: number;
-        static DST_COLOR: number;
-        static getDestGLBlendMode(blendMode: BlendMode): number;
-        static getSourceGLBlendMode(blendMode: BlendMode, premultipliedAlpha?: boolean): number;
-    }
+	class ManagedWebGLRenderingContext {
+		canvas: HTMLCanvasElement;
+		gl: WebGLRenderingContext;
+		private restorables;
+		constructor(canvasOrContext: HTMLCanvasElement | WebGLRenderingContext, contextConfig?: any);
+		addRestorable(restorable: Restorable): void;
+		removeRestorable(restorable: Restorable): void;
+	}
+	class WebGLBlendModeConverter {
+		static ZERO: number;
+		static ONE: number;
+		static SRC_COLOR: number;
+		static ONE_MINUS_SRC_COLOR: number;
+		static SRC_ALPHA: number;
+		static ONE_MINUS_SRC_ALPHA: number;
+		static DST_ALPHA: number;
+		static ONE_MINUS_DST_ALPHA: number;
+		static DST_COLOR: number;
+		static getDestGLBlendMode(blendMode: BlendMode): number;
+		static getSourceGLBlendMode(blendMode: BlendMode, premultipliedAlpha?: boolean): number;
+	}
 }