--- conflicted
+++ resolved
@@ -1,307 +1,299 @@
-/******************************************************************************
- * Spine Runtimes Software License v2.5
- *
- * Copyright (c) 2013-2016, Esoteric Software
- * All rights reserved.
- *
- * You are granted a perpetual, non-exclusive, non-sublicensable, and
- * non-transferable license to use, install, execute, and perform the Spine
- * Runtimes software and derivative works solely for personal or internal
- * use. Without the written permission of Esoteric Software (see Section 2 of
- * the Spine Software License Agreement), you may not (a) modify, translate,
- * adapt, or develop new applications using the Spine Runtimes or otherwise
- * create derivative works or improvements of the Spine Runtimes or (b) remove,
- * delete, alter, or obscure any trademarks or any copyright, trademark, patent,
- * or other intellectual property or proprietary rights notices on or in the
- * Software, including any copy thereof. Redistributions in binary or source
- * form must include this license and terms.
- *
- * THIS SOFTWARE IS PROVIDED BY ESOTERIC SOFTWARE "AS IS" AND ANY EXPRESS OR
- * IMPLIED WARRANTIES, INCLUDING, BUT NOT LIMITED TO, THE IMPLIED WARRANTIES OF
- * MERCHANTABILITY AND FITNESS FOR A PARTICULAR PURPOSE ARE DISCLAIMED. IN NO
- * EVENT SHALL ESOTERIC SOFTWARE BE LIABLE FOR ANY DIRECT, INDIRECT, INCIDENTAL,
- * SPECIAL, EXEMPLARY, OR CONSEQUENTIAL DAMAGES (INCLUDING, BUT NOT LIMITED TO,
- * PROCUREMENT OF SUBSTITUTE GOODS OR SERVICES, BUSINESS INTERRUPTION, OR LOSS OF
- * USE, DATA, OR PROFITS) HOWEVER CAUSED AND ON ANY THEORY OF LIABILITY, WHETHER
- * IN CONTRACT, STRICT LIABILITY, OR TORT (INCLUDING NEGLIGENCE OR OTHERWISE)
- * ARISING IN ANY WAY OUT OF THE USE OF THIS SOFTWARE, EVEN IF ADVISED OF THE
- * POSSIBILITY OF SUCH DAMAGE.
- *****************************************************************************/
-
-module spine.canvas {
-	export class SkeletonRenderer {
-		static QUAD_TRIANGLES = [0, 1, 2, 2, 3, 0];
-		static VERTEX_SIZE = 2 + 2 + 4;
-
-		private ctx: CanvasRenderingContext2D;
-
-		public triangleRendering = false;
-		public debugRendering = false;
-		private vertices = Utils.newFloatArray(8 * 1024);
-		private tempColor = new Color();
-
-		private tempColor = new Color(0, 0, 0, 1);
-
-		constructor (context: CanvasRenderingContext2D) {
-			this.ctx = context;
-		}
-
-		draw (skeleton: Skeleton) {
-			if (this.triangleRendering) this.drawTriangles(skeleton);
-			else this.drawImages(skeleton);
-		}
-
-		private drawImages (skeleton: Skeleton) {
-			let ctx = this.ctx;
-			let drawOrder = skeleton.drawOrder;
-
-			if (this.debugRendering) ctx.strokeStyle = "green";
-
-			ctx.save();
-			for (let i = 0, n = drawOrder.length; i < n; i++) {
-				let slot = drawOrder[i];
-				let attachment = slot.getAttachment();
-				let regionAttachment: RegionAttachment = null;
-				let region: TextureAtlasRegion = null;
-				let image: HTMLImageElement = null;
-<<<<<<< HEAD
-				let vertices: ArrayLike<number> = this.vertices;
-				if (attachment instanceof RegionAttachment) {
-					let regionAttachment = <RegionAttachment>attachment;
-					vertices = this.computeRegionVertices(slot, regionAttachment, false);
-=======
-				if (attachment instanceof RegionAttachment) {
-					regionAttachment = <RegionAttachment>attachment;
->>>>>>> 7e0df8fa
-					region = <TextureAtlasRegion>regionAttachment.region;
-					image = (<CanvasTexture>region.texture).getImage();
-				} else continue;
-
-				let skeleton = slot.bone.skeleton;
-				let skeletonColor = skeleton.color;
-				let slotColor = slot.color;
-				let regionColor = regionAttachment.color;
-				let alpha = skeletonColor.a * slotColor.a * regionColor.a;
-				let color = this.tempColor;
-				color.set(skeletonColor.r * slotColor.r * regionColor.r,
-					skeletonColor.g * slotColor.g * regionColor.g,
-					skeletonColor.b * slotColor.b * regionColor.b,
-					alpha);
-
-				let att = <RegionAttachment>attachment;
-				let bone = slot.bone;
-				let w = region.width;
-				let h = region.height;
-				ctx.save();
-				ctx.transform(bone.a, bone.c, bone.b, bone.d, bone.worldX, bone.worldY);
-				ctx.translate(attachment.offset[0], attachment.offset[1]);
-				ctx.rotate(attachment.rotation * Math.PI / 180);
-				ctx.scale(attachment.scaleX, attachment.scaleY);
-				ctx.translate(w / 2, h / 2);
-				ctx.scale(1, -1);
-				ctx.translate(-w / 2, -h / 2);
-				if (color.r != 1 || color.g != 1 || color.b != 1 || color.a != 1) {
-					ctx.globalAlpha = color.a;
-					// experimental tinting via compositing, doesn't work
-					// ctx.globalCompositeOperation = "source-atop";
-					// ctx.fillStyle = "rgba(" + (color.r * 255 | 0) + ", " + (color.g * 255 | 0)  + ", " + (color.b * 255 | 0) + ", " + color.a + ")";
-					// ctx.fillRect(0, 0, w, h);
-				}
-				ctx.drawImage(image, region.x, region.y, w, h, 0, 0, w, h);
-				if (this.debugRendering) ctx.strokeRect(0, 0, w, h);
-				ctx.restore();
-			}
-
-			ctx.restore();
-		}
-
-		private drawTriangles (skeleton: Skeleton) {
-			let blendMode: BlendMode = null;
-
-			let vertices: ArrayLike<number> = this.vertices;
-			let triangles: Array<number> = null;
-			let drawOrder = skeleton.drawOrder;
-
-			for (let i = 0, n = drawOrder.length; i < n; i++) {
-				let slot = drawOrder[i];
-				let attachment = slot.getAttachment();
-				let texture: HTMLImageElement = null;
-				let region: TextureAtlasRegion = null;
-				if (attachment instanceof RegionAttachment) {
-					let regionAttachment = <RegionAttachment>attachment;
-					vertices = this.computeRegionVertices(slot, regionAttachment, false);
-					triangles = SkeletonRenderer.QUAD_TRIANGLES;
-					region = <TextureAtlasRegion>regionAttachment.region;
-					texture = (<CanvasTexture>region.texture).getImage();
-
-				} else if (attachment instanceof MeshAttachment) {
-					let mesh = <MeshAttachment>attachment;
-					vertices = this.computeMeshVertices(slot, mesh, false);
-					triangles = mesh.triangles;
-					texture = (<TextureAtlasRegion>mesh.region.renderObject).texture.getImage();
-				} else continue;
-
-				if (texture != null) {
-					let slotBlendMode = slot.data.blendMode;
-					if (slotBlendMode != blendMode) {
-						blendMode = slotBlendMode;
-					}
-
-					let ctx = this.ctx;
-
-					for (var j = 0; j < triangles.length; j+=3) {
-						let t1 = triangles[j] * 8, t2 = triangles[j+1] * 8, t3 = triangles[j+2] * 8;
-
-						let x0 = vertices[t1], y0 = vertices[t1 + 1], u0 = vertices[t1 + 6], v0 = vertices[t1 + 7];
-						let x1 = vertices[t2], y1 = vertices[t2 + 1], u1 = vertices[t2 + 6], v1 = vertices[t2 + 7];
-						let x2 = vertices[t3], y2 = vertices[t3 + 1], u2 = vertices[t3 + 6], v2 = vertices[t3 + 7];
-
-						this.drawTriangle(texture, x0, y0, u0, v0, x1, y1, u1, v1, x2, y2, u2, v2);
-
-						if (this.debugRendering) {
-							ctx.strokeStyle = "green";
-							ctx.beginPath();
-							ctx.moveTo(x0, y0);
-							ctx.lineTo(x1, y1);
-							ctx.lineTo(x2, y2);
-							ctx.lineTo(x0, y0);
-							ctx.stroke();
-						}
-					}
-				}
-			}
-		}
-
-		// Adapted from http://extremelysatisfactorytotalitarianism.com/blog/?p=2120
-		// Apache 2 licensed
-		private drawTriangle(img: HTMLImageElement, x0: number, y0: number, u0: number, v0: number,
-						x1: number, y1: number, u1: number, v1: number,
-						x2: number, y2: number, u2: number, v2: number) {
-			let ctx = this.ctx;
-
-			u0 *= img.width;
-			v0 *= img.height;
-			u1 *= img.width;
-			v1 *= img.height;
-			u2 *= img.width;
-			v2 *= img.height;
-
-			ctx.beginPath();
-			ctx.moveTo(x0, y0);
-			ctx.lineTo(x1, y1);
-			ctx.lineTo(x2, y2);
-			ctx.closePath();
-
-			x1 -= x0;
-			y1 -= y0;
-			x2 -= x0;
-			y2 -= y0;
-
-			u1 -= u0;
-			v1 -= v0;
-			u2 -= u0;
-			v2 -= v0;
-
-			var det = 1 / (u1*v2 - u2*v1),
-
-			// linear transformation
-			a = (v2*x1 - v1*x2) * det,
-			b = (v2*y1 - v1*y2) * det,
-			c = (u1*x2 - u2*x1) * det,
-			d = (u1*y2 - u2*y1) * det,
-
-			// translation
-			e = x0 - a*u0 - c*v0,
-			f = y0 - b*u0 - d*v0;
-
-			ctx.save();
-			ctx.transform(a, b, c, d, e, f);
-			ctx.clip();
-			ctx.drawImage(img, 0, 0);
-			ctx.restore();
-		}
-
-		private computeRegionVertices(slot: Slot, region: RegionAttachment, pma: boolean) {
-			let skeleton = slot.bone.skeleton;
-			let skeletonColor = skeleton.color;
-			let slotColor = slot.color;
-			let regionColor = region.color;
-			let alpha = skeletonColor.a * slotColor.a * regionColor.a;
-			let multiplier = pma ? alpha : 1;
-			let color = this.tempColor;
-			color.set(skeletonColor.r * slotColor.r * regionColor.r * multiplier,
-					  skeletonColor.g * slotColor.g * regionColor.g * multiplier,
-					  skeletonColor.b * slotColor.b * regionColor.b * multiplier,
-					  alpha);
-
-			region.computeWorldVertices(slot.bone, this.vertices, 0, SkeletonRenderer.VERTEX_SIZE);
-
-			let vertices = this.vertices;
-			let uvs = region.uvs;
-
-			vertices[RegionAttachment.C1R] = color.r;
-			vertices[RegionAttachment.C1G] = color.g;
-			vertices[RegionAttachment.C1B] = color.b;
-			vertices[RegionAttachment.C1A] = color.a;
-			vertices[RegionAttachment.U1] = uvs[0];
-			vertices[RegionAttachment.V1] = uvs[1];
-
-			vertices[RegionAttachment.C2R] = color.r;
-			vertices[RegionAttachment.C2G] = color.g;
-			vertices[RegionAttachment.C2B] = color.b;
-			vertices[RegionAttachment.C2A] = color.a;
-			vertices[RegionAttachment.U2] = uvs[2];
-			vertices[RegionAttachment.V2] = uvs[3];
-
-			vertices[RegionAttachment.C3R] = color.r;
-			vertices[RegionAttachment.C3G] = color.g;
-			vertices[RegionAttachment.C3B] = color.b;
-			vertices[RegionAttachment.C3A] = color.a;
-			vertices[RegionAttachment.U3] = uvs[4];
-			vertices[RegionAttachment.V3] = uvs[5];
-
-			vertices[RegionAttachment.C4R] = color.r;
-			vertices[RegionAttachment.C4G] = color.g;
-			vertices[RegionAttachment.C4B] = color.b;
-			vertices[RegionAttachment.C4A] = color.a;
-			vertices[RegionAttachment.U4] = uvs[6];
-			vertices[RegionAttachment.V4] = uvs[7];
-
-			return vertices;
-		}
-
-		private computeMeshVertices(slot: Slot, mesh: MeshAttachment, pma: boolean) {
-			let skeleton = slot.bone.skeleton;
-			let skeletonColor = skeleton.color;
-			let slotColor = slot.color;
-			let regionColor = mesh.color;
-			let alpha = skeletonColor.a * slotColor.a * regionColor.a;
-			let multiplier = pma ? alpha : 1;
-			let color = this.tempColor;
-			color.set(skeletonColor.r * slotColor.r * regionColor.r * multiplier,
-					  skeletonColor.g * slotColor.g * regionColor.g * multiplier,
-					  skeletonColor.b * slotColor.b * regionColor.b * multiplier,
-					  alpha);
-
-			let numVertices = mesh.worldVerticesLength / 2;
-			if (this.vertices.length < mesh.worldVerticesLength) {
-				this.vertices = Utils.newFloatArray(mesh.worldVerticesLength);
-			}
-			let vertices = this.vertices;
-			mesh.computeWorldVertices(slot, 0, mesh.worldVerticesLength, vertices, 0, SkeletonRenderer.VERTEX_SIZE);
-
-			let uvs = mesh.uvs;
-			for (let i = 0, n = numVertices, u = 0, v = 2; i < n; i++) {
-				vertices[v++] = color.r;
-				vertices[v++] = color.g;
-				vertices[v++] = color.b;
-				vertices[v++] = color.a;
-				vertices[v++] = uvs[u++];
-				vertices[v++] = uvs[u++];
-				v += 2;
-			}
-
-			return vertices;
-		}
-	}
-}
+/******************************************************************************
+ * Spine Runtimes Software License v2.5
+ *
+ * Copyright (c) 2013-2016, Esoteric Software
+ * All rights reserved.
+ *
+ * You are granted a perpetual, non-exclusive, non-sublicensable, and
+ * non-transferable license to use, install, execute, and perform the Spine
+ * Runtimes software and derivative works solely for personal or internal
+ * use. Without the written permission of Esoteric Software (see Section 2 of
+ * the Spine Software License Agreement), you may not (a) modify, translate,
+ * adapt, or develop new applications using the Spine Runtimes or otherwise
+ * create derivative works or improvements of the Spine Runtimes or (b) remove,
+ * delete, alter, or obscure any trademarks or any copyright, trademark, patent,
+ * or other intellectual property or proprietary rights notices on or in the
+ * Software, including any copy thereof. Redistributions in binary or source
+ * form must include this license and terms.
+ *
+ * THIS SOFTWARE IS PROVIDED BY ESOTERIC SOFTWARE "AS IS" AND ANY EXPRESS OR
+ * IMPLIED WARRANTIES, INCLUDING, BUT NOT LIMITED TO, THE IMPLIED WARRANTIES OF
+ * MERCHANTABILITY AND FITNESS FOR A PARTICULAR PURPOSE ARE DISCLAIMED. IN NO
+ * EVENT SHALL ESOTERIC SOFTWARE BE LIABLE FOR ANY DIRECT, INDIRECT, INCIDENTAL,
+ * SPECIAL, EXEMPLARY, OR CONSEQUENTIAL DAMAGES (INCLUDING, BUT NOT LIMITED TO,
+ * PROCUREMENT OF SUBSTITUTE GOODS OR SERVICES, BUSINESS INTERRUPTION, OR LOSS OF
+ * USE, DATA, OR PROFITS) HOWEVER CAUSED AND ON ANY THEORY OF LIABILITY, WHETHER
+ * IN CONTRACT, STRICT LIABILITY, OR TORT (INCLUDING NEGLIGENCE OR OTHERWISE)
+ * ARISING IN ANY WAY OUT OF THE USE OF THIS SOFTWARE, EVEN IF ADVISED OF THE
+ * POSSIBILITY OF SUCH DAMAGE.
+ *****************************************************************************/
+
+module spine.canvas {
+	export class SkeletonRenderer {
+		static QUAD_TRIANGLES = [0, 1, 2, 2, 3, 0];
+		static VERTEX_SIZE = 2 + 2 + 4;
+
+		private ctx: CanvasRenderingContext2D;
+
+		public triangleRendering = false;
+		public debugRendering = false;
+		private vertices = Utils.newFloatArray(8 * 1024);
+		private tempColor = new Color();
+
+		constructor (context: CanvasRenderingContext2D) {
+			this.ctx = context;
+		}
+
+		draw (skeleton: Skeleton) {
+			if (this.triangleRendering) this.drawTriangles(skeleton);
+			else this.drawImages(skeleton);
+		}
+
+		private drawImages (skeleton: Skeleton) {
+			let ctx = this.ctx;
+			let drawOrder = skeleton.drawOrder;
+
+			if (this.debugRendering) ctx.strokeStyle = "green";
+
+			ctx.save();
+			for (let i = 0, n = drawOrder.length; i < n; i++) {
+				let slot = drawOrder[i];
+				let attachment = slot.getAttachment();
+				let regionAttachment: RegionAttachment = null;
+				let region: TextureAtlasRegion = null;
+				let image: HTMLImageElement = null;
+
+				if (attachment instanceof RegionAttachment) {
+					regionAttachment = <RegionAttachment>attachment;
+					region = <TextureAtlasRegion>regionAttachment.region;
+					image = (<CanvasTexture>region.texture).getImage();
+				} else continue;
+
+				let skeleton = slot.bone.skeleton;
+				let skeletonColor = skeleton.color;
+				let slotColor = slot.color;
+				let regionColor = regionAttachment.color;
+				let alpha = skeletonColor.a * slotColor.a * regionColor.a;
+				let color = this.tempColor;
+				color.set(skeletonColor.r * slotColor.r * regionColor.r,
+					skeletonColor.g * slotColor.g * regionColor.g,
+					skeletonColor.b * slotColor.b * regionColor.b,
+					alpha);
+
+				let att = <RegionAttachment>attachment;
+				let bone = slot.bone;
+				let w = region.width;
+				let h = region.height;
+				ctx.save();
+				ctx.transform(bone.a, bone.c, bone.b, bone.d, bone.worldX, bone.worldY);
+				ctx.translate(attachment.offset[0], attachment.offset[1]);
+				ctx.rotate(attachment.rotation * Math.PI / 180);
+				ctx.scale(attachment.scaleX, attachment.scaleY);
+				ctx.translate(w / 2, h / 2);
+				ctx.scale(1, -1);
+				ctx.translate(-w / 2, -h / 2);
+				if (color.r != 1 || color.g != 1 || color.b != 1 || color.a != 1) {
+					ctx.globalAlpha = color.a;
+					// experimental tinting via compositing, doesn't work
+					// ctx.globalCompositeOperation = "source-atop";
+					// ctx.fillStyle = "rgba(" + (color.r * 255 | 0) + ", " + (color.g * 255 | 0)  + ", " + (color.b * 255 | 0) + ", " + color.a + ")";
+					// ctx.fillRect(0, 0, w, h);
+				}
+				ctx.drawImage(image, region.x, region.y, w, h, 0, 0, w, h);
+				if (this.debugRendering) ctx.strokeRect(0, 0, w, h);
+				ctx.restore();
+			}
+
+			ctx.restore();
+		}
+
+		private drawTriangles (skeleton: Skeleton) {
+			let blendMode: BlendMode = null;
+
+			let vertices: ArrayLike<number> = this.vertices;
+			let triangles: Array<number> = null;
+			let drawOrder = skeleton.drawOrder;
+
+			for (let i = 0, n = drawOrder.length; i < n; i++) {
+				let slot = drawOrder[i];
+				let attachment = slot.getAttachment();
+				let texture: HTMLImageElement = null;
+				let region: TextureAtlasRegion = null;
+				if (attachment instanceof RegionAttachment) {
+					let regionAttachment = <RegionAttachment>attachment;
+					vertices = this.computeRegionVertices(slot, regionAttachment, false);
+					triangles = SkeletonRenderer.QUAD_TRIANGLES;
+					region = <TextureAtlasRegion>regionAttachment.region;
+					texture = (<CanvasTexture>region.texture).getImage();
+
+				} else if (attachment instanceof MeshAttachment) {
+					let mesh = <MeshAttachment>attachment;
+					vertices = this.computeMeshVertices(slot, mesh, false);
+					triangles = mesh.triangles;
+					texture = (<TextureAtlasRegion>mesh.region.renderObject).texture.getImage();
+				} else continue;
+
+				if (texture != null) {
+					let slotBlendMode = slot.data.blendMode;
+					if (slotBlendMode != blendMode) {
+						blendMode = slotBlendMode;
+					}
+
+					let ctx = this.ctx;
+
+					for (var j = 0; j < triangles.length; j+=3) {
+						let t1 = triangles[j] * 8, t2 = triangles[j+1] * 8, t3 = triangles[j+2] * 8;
+
+						let x0 = vertices[t1], y0 = vertices[t1 + 1], u0 = vertices[t1 + 6], v0 = vertices[t1 + 7];
+						let x1 = vertices[t2], y1 = vertices[t2 + 1], u1 = vertices[t2 + 6], v1 = vertices[t2 + 7];
+						let x2 = vertices[t3], y2 = vertices[t3 + 1], u2 = vertices[t3 + 6], v2 = vertices[t3 + 7];
+
+						this.drawTriangle(texture, x0, y0, u0, v0, x1, y1, u1, v1, x2, y2, u2, v2);
+
+						if (this.debugRendering) {
+							ctx.strokeStyle = "green";
+							ctx.beginPath();
+							ctx.moveTo(x0, y0);
+							ctx.lineTo(x1, y1);
+							ctx.lineTo(x2, y2);
+							ctx.lineTo(x0, y0);
+							ctx.stroke();
+						}
+					}
+				}
+			}
+		}
+
+		// Adapted from http://extremelysatisfactorytotalitarianism.com/blog/?p=2120
+		// Apache 2 licensed
+		private drawTriangle(img: HTMLImageElement, x0: number, y0: number, u0: number, v0: number,
+						x1: number, y1: number, u1: number, v1: number,
+						x2: number, y2: number, u2: number, v2: number) {
+			let ctx = this.ctx;
+
+			u0 *= img.width;
+			v0 *= img.height;
+			u1 *= img.width;
+			v1 *= img.height;
+			u2 *= img.width;
+			v2 *= img.height;
+
+			ctx.beginPath();
+			ctx.moveTo(x0, y0);
+			ctx.lineTo(x1, y1);
+			ctx.lineTo(x2, y2);
+			ctx.closePath();
+
+			x1 -= x0;
+			y1 -= y0;
+			x2 -= x0;
+			y2 -= y0;
+
+			u1 -= u0;
+			v1 -= v0;
+			u2 -= u0;
+			v2 -= v0;
+
+			var det = 1 / (u1*v2 - u2*v1),
+
+			// linear transformation
+			a = (v2*x1 - v1*x2) * det,
+			b = (v2*y1 - v1*y2) * det,
+			c = (u1*x2 - u2*x1) * det,
+			d = (u1*y2 - u2*y1) * det,
+
+			// translation
+			e = x0 - a*u0 - c*v0,
+			f = y0 - b*u0 - d*v0;
+
+			ctx.save();
+			ctx.transform(a, b, c, d, e, f);
+			ctx.clip();
+			ctx.drawImage(img, 0, 0);
+			ctx.restore();
+		}
+
+		private computeRegionVertices(slot: Slot, region: RegionAttachment, pma: boolean) {
+			let skeleton = slot.bone.skeleton;
+			let skeletonColor = skeleton.color;
+			let slotColor = slot.color;
+			let regionColor = region.color;
+			let alpha = skeletonColor.a * slotColor.a * regionColor.a;
+			let multiplier = pma ? alpha : 1;
+			let color = this.tempColor;
+			color.set(skeletonColor.r * slotColor.r * regionColor.r * multiplier,
+					  skeletonColor.g * slotColor.g * regionColor.g * multiplier,
+					  skeletonColor.b * slotColor.b * regionColor.b * multiplier,
+					  alpha);
+
+			region.computeWorldVertices(slot.bone, this.vertices, 0, SkeletonRenderer.VERTEX_SIZE);
+
+			let vertices = this.vertices;
+			let uvs = region.uvs;
+
+			vertices[RegionAttachment.C1R] = color.r;
+			vertices[RegionAttachment.C1G] = color.g;
+			vertices[RegionAttachment.C1B] = color.b;
+			vertices[RegionAttachment.C1A] = color.a;
+			vertices[RegionAttachment.U1] = uvs[0];
+			vertices[RegionAttachment.V1] = uvs[1];
+
+			vertices[RegionAttachment.C2R] = color.r;
+			vertices[RegionAttachment.C2G] = color.g;
+			vertices[RegionAttachment.C2B] = color.b;
+			vertices[RegionAttachment.C2A] = color.a;
+			vertices[RegionAttachment.U2] = uvs[2];
+			vertices[RegionAttachment.V2] = uvs[3];
+
+			vertices[RegionAttachment.C3R] = color.r;
+			vertices[RegionAttachment.C3G] = color.g;
+			vertices[RegionAttachment.C3B] = color.b;
+			vertices[RegionAttachment.C3A] = color.a;
+			vertices[RegionAttachment.U3] = uvs[4];
+			vertices[RegionAttachment.V3] = uvs[5];
+
+			vertices[RegionAttachment.C4R] = color.r;
+			vertices[RegionAttachment.C4G] = color.g;
+			vertices[RegionAttachment.C4B] = color.b;
+			vertices[RegionAttachment.C4A] = color.a;
+			vertices[RegionAttachment.U4] = uvs[6];
+			vertices[RegionAttachment.V4] = uvs[7];
+
+			return vertices;
+		}
+
+		private computeMeshVertices(slot: Slot, mesh: MeshAttachment, pma: boolean) {
+			let skeleton = slot.bone.skeleton;
+			let skeletonColor = skeleton.color;
+			let slotColor = slot.color;
+			let regionColor = mesh.color;
+			let alpha = skeletonColor.a * slotColor.a * regionColor.a;
+			let multiplier = pma ? alpha : 1;
+			let color = this.tempColor;
+			color.set(skeletonColor.r * slotColor.r * regionColor.r * multiplier,
+					  skeletonColor.g * slotColor.g * regionColor.g * multiplier,
+					  skeletonColor.b * slotColor.b * regionColor.b * multiplier,
+					  alpha);
+
+			let numVertices = mesh.worldVerticesLength / 2;
+			if (this.vertices.length < mesh.worldVerticesLength) {
+				this.vertices = Utils.newFloatArray(mesh.worldVerticesLength);
+			}
+			let vertices = this.vertices;
+			mesh.computeWorldVertices(slot, 0, mesh.worldVerticesLength, vertices, 0, SkeletonRenderer.VERTEX_SIZE);
+
+			let uvs = mesh.uvs;
+			for (let i = 0, n = numVertices, u = 0, v = 2; i < n; i++) {
+				vertices[v++] = color.r;
+				vertices[v++] = color.g;
+				vertices[v++] = color.b;
+				vertices[v++] = color.a;
+				vertices[v++] = uvs[u++];
+				vertices[v++] = uvs[u++];
+				v += 2;
+			}
+
+			return vertices;
+		}
+	}
+}