/******************************************************************************
 * Spine Runtimes Software License v2.5
 *
 * Copyright (c) 2013-2016, Esoteric Software
 * All rights reserved.
 *
 * You are granted a perpetual, non-exclusive, non-sublicensable, and
 * non-transferable license to use, install, execute, and perform the Spine
 * Runtimes software and derivative works solely for personal or internal
 * use. Without the written permission of Esoteric Software (see Section 2 of
 * the Spine Software License Agreement), you may not (a) modify, translate,
 * adapt, or develop new applications using the Spine Runtimes or otherwise
 * create derivative works or improvements of the Spine Runtimes or (b) remove,
 * delete, alter, or obscure any trademarks or any copyright, trademark, patent,
 * or other intellectual property or proprietary rights notices on or in the
 * Software, including any copy thereof. Redistributions in binary or source
 * form must include this license and terms.
 *
 * THIS SOFTWARE IS PROVIDED BY ESOTERIC SOFTWARE "AS IS" AND ANY EXPRESS OR
 * IMPLIED WARRANTIES, INCLUDING, BUT NOT LIMITED TO, THE IMPLIED WARRANTIES OF
 * MERCHANTABILITY AND FITNESS FOR A PARTICULAR PURPOSE ARE DISCLAIMED. IN NO
 * EVENT SHALL ESOTERIC SOFTWARE BE LIABLE FOR ANY DIRECT, INDIRECT, INCIDENTAL,
 * SPECIAL, EXEMPLARY, OR CONSEQUENTIAL DAMAGES (INCLUDING, BUT NOT LIMITED TO,
 * PROCUREMENT OF SUBSTITUTE GOODS OR SERVICES, BUSINESS INTERRUPTION, OR LOSS OF
 * USE, DATA, OR PROFITS) HOWEVER CAUSED AND ON ANY THEORY OF LIABILITY, WHETHER
 * IN CONTRACT, STRICT LIABILITY, OR TORT (INCLUDING NEGLIGENCE OR OTHERWISE)
 * ARISING IN ANY WAY OUT OF THE USE OF THIS SOFTWARE, EVEN IF ADVISED OF THE
 * POSSIBILITY OF SUCH DAMAGE.
 *****************************************************************************/

module spine {
	export class IkConstraint implements Constraint {
		data: IkConstraintData;
		bones: Array<Bone>;
		target: Bone;
		mix = 1;
		bendDirection = 0;		

		constructor (data: IkConstraintData, skeleton: Skeleton) {
			if (data == null) throw new Error("data cannot be null.");
			if (skeleton == null) throw new Error("skeleton cannot be null.");
			this.data = data;
			this.mix = data.mix;
			this.bendDirection = data.bendDirection;

			this.bones = new Array<Bone>();
			for (let i = 0; i < data.bones.length; i++)
				this.bones.push(skeleton.findBone(data.bones[i].name));
			this.target = skeleton.findBone(data.target.name);
		}

		getOrder () {
			return this.data.order;
		}

		apply () {
			this.update();
		}

		update () {
			let target = this.target;
			let bones = this.bones;
			switch (bones.length) {
			case 1:
				this.apply1(bones[0], target.worldX, target.worldY, this.mix);
				break;
			case 2:
				this.apply2(bones[0], bones[1], target.worldX, target.worldY, this.bendDirection, this.mix);
				break;
			}
		}

		/** Adjusts the bone rotation so the tip is as close to the target position as possible. The target is specified in the world
		 * coordinate system. */
		apply1 (bone: Bone, targetX: number, targetY: number, alpha: number) {
<<<<<<< HEAD
=======
			if (!bone.appliedValid) bone.updateAppliedTransform();
>>>>>>> 390d1e6c
			let p = bone.parent;
			let id = 1 / (p.a * p.d - p.b * p.c);
			let x = targetX - p.worldX, y = targetY - p.worldY;
			let tx = (x * p.d - y * p.b) * id - bone.ax, ty = (y * p.a - x * p.c) * id - bone.ay;
			let rotationIK = Math.atan2(ty, tx) * MathUtils.radDeg - bone.ashearX - bone.arotation;
			if (bone.ascaleX < 0) rotationIK += 180;
			if (rotationIK > 180)
				rotationIK -= 360;
			else if (rotationIK < -180) rotationIK += 360;
			bone.updateWorldTransformWith(bone.ax, bone.ay, bone.arotation + rotationIK * alpha, bone.ascaleX, bone.ascaleY, bone.ashearX,
				bone.ashearY);
		}

		/** Adjusts the parent and child bone rotations so the tip of the child is as close to the target position as possible. The
		 * target is specified in the world coordinate system.
		 * @param child A direct descendant of the parent bone. */
		apply2 (parent: Bone, child: Bone, targetX: number, targetY: number, bendDir: number, alpha: number) {
			if (alpha == 0) {
				child.updateWorldTransform();
				return;
			}
			if (!parent.appliedValid) parent.updateAppliedTransform();
			if (!child.appliedValid) child.updateAppliedTransform();
			let px = parent.ax, py = parent.ay, psx = parent.ascaleX, psy = parent.ascaleY, csx = child.ascaleX;
			let os1 = 0, os2 = 0, s2 = 0;
			if (psx < 0) {
				psx = -psx;
				os1 = 180;
				s2 = -1;
			} else {
				os1 = 0;
				s2 = 1;
			}
			if (psy < 0) {
				psy = -psy;
				s2 = -s2;
			}
			if (csx < 0) {
				csx = -csx;
				os2 = 180;
			} else
				os2 = 0;
			let cx = child.ax, cy = 0, cwx = 0, cwy = 0, a = parent.a, b = parent.b, c = parent.c, d = parent.d;
			let u = Math.abs(psx - psy) <= 0.0001;
			if (!u) {
				cy = 0;
				cwx = a * cx + parent.worldX;
				cwy = c * cx + parent.worldY;
			} else {
				cy = child.ay;
				cwx = a * cx + b * cy + parent.worldX;
				cwy = c * cx + d * cy + parent.worldY;
			}
			let pp = parent.parent;
			a = pp.a;
			b = pp.b;
			c = pp.c;
			d = pp.d;
			let id = 1 / (a * d - b * c), x = targetX - pp.worldX, y = targetY - pp.worldY;
			let tx = (x * d - y * b) * id - px, ty = (y * a - x * c) * id - py;
			x = cwx - pp.worldX;
			y = cwy - pp.worldY;
			let dx = (x * d - y * b) * id - px, dy = (y * a - x * c) * id - py;
			let l1 = Math.sqrt(dx * dx + dy * dy), l2 = child.data.length * csx, a1 = 0, a2 = 0;
			outer:
			if (u) {
				l2 *= psx;
				let cos = (tx * tx + ty * ty - l1 * l1 - l2 * l2) / (2 * l1 * l2);
				if (cos < -1)
					cos = -1;
				else if (cos > 1) cos = 1;
				a2 = Math.acos(cos) * bendDir;
				a = l1 + l2 * cos;
				b = l2 * Math.sin(a2);
				a1 = Math.atan2(ty * a - tx * b, tx * a + ty * b);
			} else {
				a = psx * l2;
				b = psy * l2;
				let aa = a * a, bb = b * b, dd = tx * tx + ty * ty, ta = Math.atan2(ty, tx);
				c = bb * l1 * l1 + aa * dd - aa * bb;
				let c1 = -2 * bb * l1, c2 = bb - aa;
				d = c1 * c1 - 4 * c2 * c;
				if (d >= 0) {
					let q = Math.sqrt(d);
					if (c1 < 0) q = -q;
					q = -(c1 + q) / 2;
					let r0 = q / c2, r1 = c / q;
					let r = Math.abs(r0) < Math.abs(r1) ? r0 : r1;
					if (r * r <= dd) {
						y = Math.sqrt(dd - r * r) * bendDir;
						a1 = ta - Math.atan2(y, r);
						a2 = Math.atan2(y / psy, (r - l1) / psx);
						break outer;
					}
				}
				let minAngle = 0, minDist = Number.MAX_VALUE, minX = 0, minY = 0;
				let maxAngle = 0, maxDist = 0, maxX = 0, maxY = 0;
				x = l1 + a;
				d = x * x;
				if (d > maxDist) {
					maxAngle = 0;
					maxDist = d;
					maxX = x;
				}
				x = l1 - a;
				d = x * x;
				if (d < minDist) {
					minAngle = MathUtils.PI;
					minDist = d;
					minX = x;
				}
				let angle = Math.acos(-a * l1 / (aa - bb));
				x = a * Math.cos(angle) + l1;
				y = b * Math.sin(angle);
				d = x * x + y * y;
				if (d < minDist) {
					minAngle = angle;
					minDist = d;
					minX = x;
					minY = y;
				}
				if (d > maxDist) {
					maxAngle = angle;
					maxDist = d;
					maxX = x;
					maxY = y;
				}
				if (dd <= (minDist + maxDist) / 2) {
					a1 = ta - Math.atan2(minY * bendDir, minX);
					a2 = minAngle * bendDir;
				} else {
					a1 = ta - Math.atan2(maxY * bendDir, maxX);
					a2 = maxAngle * bendDir;
				}
			}
			let os = Math.atan2(cy, cx) * s2;
			let rotation = parent.arotation;
			a1 = (a1 - os) * MathUtils.radDeg + os1 - rotation;
			if (a1 > 180)
				a1 -= 360;
			else if (a1 < -180) a1 += 360;
			parent.updateWorldTransformWith(px, py, rotation + a1 * alpha, parent.ascaleX, parent.ascaleY, 0, 0);
			rotation = child.arotation;
			a2 = ((a2 + os) * MathUtils.radDeg - child.ashearX) * s2 + os2 - rotation;
			if (a2 > 180)
				a2 -= 360;
			else if (a2 < -180) a2 += 360;
			child.updateWorldTransformWith(cx, cy, rotation + a2 * alpha, child.ascaleX, child.ascaleY, child.ashearX, child.ashearY);
		}
	}
}
<|MERGE_RESOLUTION|>--- conflicted
+++ resolved
@@ -1,230 +1,227 @@
-/******************************************************************************
- * Spine Runtimes Software License v2.5
- *
- * Copyright (c) 2013-2016, Esoteric Software
- * All rights reserved.
- *
- * You are granted a perpetual, non-exclusive, non-sublicensable, and
- * non-transferable license to use, install, execute, and perform the Spine
- * Runtimes software and derivative works solely for personal or internal
- * use. Without the written permission of Esoteric Software (see Section 2 of
- * the Spine Software License Agreement), you may not (a) modify, translate,
- * adapt, or develop new applications using the Spine Runtimes or otherwise
- * create derivative works or improvements of the Spine Runtimes or (b) remove,
- * delete, alter, or obscure any trademarks or any copyright, trademark, patent,
- * or other intellectual property or proprietary rights notices on or in the
- * Software, including any copy thereof. Redistributions in binary or source
- * form must include this license and terms.
- *
- * THIS SOFTWARE IS PROVIDED BY ESOTERIC SOFTWARE "AS IS" AND ANY EXPRESS OR
- * IMPLIED WARRANTIES, INCLUDING, BUT NOT LIMITED TO, THE IMPLIED WARRANTIES OF
- * MERCHANTABILITY AND FITNESS FOR A PARTICULAR PURPOSE ARE DISCLAIMED. IN NO
- * EVENT SHALL ESOTERIC SOFTWARE BE LIABLE FOR ANY DIRECT, INDIRECT, INCIDENTAL,
- * SPECIAL, EXEMPLARY, OR CONSEQUENTIAL DAMAGES (INCLUDING, BUT NOT LIMITED TO,
- * PROCUREMENT OF SUBSTITUTE GOODS OR SERVICES, BUSINESS INTERRUPTION, OR LOSS OF
- * USE, DATA, OR PROFITS) HOWEVER CAUSED AND ON ANY THEORY OF LIABILITY, WHETHER
- * IN CONTRACT, STRICT LIABILITY, OR TORT (INCLUDING NEGLIGENCE OR OTHERWISE)
- * ARISING IN ANY WAY OUT OF THE USE OF THIS SOFTWARE, EVEN IF ADVISED OF THE
- * POSSIBILITY OF SUCH DAMAGE.
- *****************************************************************************/
-
-module spine {
-	export class IkConstraint implements Constraint {
-		data: IkConstraintData;
-		bones: Array<Bone>;
-		target: Bone;
-		mix = 1;
-		bendDirection = 0;		
-
-		constructor (data: IkConstraintData, skeleton: Skeleton) {
-			if (data == null) throw new Error("data cannot be null.");
-			if (skeleton == null) throw new Error("skeleton cannot be null.");
-			this.data = data;
-			this.mix = data.mix;
-			this.bendDirection = data.bendDirection;
-
-			this.bones = new Array<Bone>();
-			for (let i = 0; i < data.bones.length; i++)
-				this.bones.push(skeleton.findBone(data.bones[i].name));
-			this.target = skeleton.findBone(data.target.name);
-		}
-
-		getOrder () {
-			return this.data.order;
-		}
-
-		apply () {
-			this.update();
-		}
-
-		update () {
-			let target = this.target;
-			let bones = this.bones;
-			switch (bones.length) {
-			case 1:
-				this.apply1(bones[0], target.worldX, target.worldY, this.mix);
-				break;
-			case 2:
-				this.apply2(bones[0], bones[1], target.worldX, target.worldY, this.bendDirection, this.mix);
-				break;
-			}
-		}
-
-		/** Adjusts the bone rotation so the tip is as close to the target position as possible. The target is specified in the world
-		 * coordinate system. */
-		apply1 (bone: Bone, targetX: number, targetY: number, alpha: number) {
-<<<<<<< HEAD
-=======
-			if (!bone.appliedValid) bone.updateAppliedTransform();
->>>>>>> 390d1e6c
-			let p = bone.parent;
-			let id = 1 / (p.a * p.d - p.b * p.c);
-			let x = targetX - p.worldX, y = targetY - p.worldY;
-			let tx = (x * p.d - y * p.b) * id - bone.ax, ty = (y * p.a - x * p.c) * id - bone.ay;
-			let rotationIK = Math.atan2(ty, tx) * MathUtils.radDeg - bone.ashearX - bone.arotation;
-			if (bone.ascaleX < 0) rotationIK += 180;
-			if (rotationIK > 180)
-				rotationIK -= 360;
-			else if (rotationIK < -180) rotationIK += 360;
-			bone.updateWorldTransformWith(bone.ax, bone.ay, bone.arotation + rotationIK * alpha, bone.ascaleX, bone.ascaleY, bone.ashearX,
-				bone.ashearY);
-		}
-
-		/** Adjusts the parent and child bone rotations so the tip of the child is as close to the target position as possible. The
-		 * target is specified in the world coordinate system.
-		 * @param child A direct descendant of the parent bone. */
-		apply2 (parent: Bone, child: Bone, targetX: number, targetY: number, bendDir: number, alpha: number) {
-			if (alpha == 0) {
-				child.updateWorldTransform();
-				return;
-			}
-			if (!parent.appliedValid) parent.updateAppliedTransform();
-			if (!child.appliedValid) child.updateAppliedTransform();
-			let px = parent.ax, py = parent.ay, psx = parent.ascaleX, psy = parent.ascaleY, csx = child.ascaleX;
-			let os1 = 0, os2 = 0, s2 = 0;
-			if (psx < 0) {
-				psx = -psx;
-				os1 = 180;
-				s2 = -1;
-			} else {
-				os1 = 0;
-				s2 = 1;
-			}
-			if (psy < 0) {
-				psy = -psy;
-				s2 = -s2;
-			}
-			if (csx < 0) {
-				csx = -csx;
-				os2 = 180;
-			} else
-				os2 = 0;
-			let cx = child.ax, cy = 0, cwx = 0, cwy = 0, a = parent.a, b = parent.b, c = parent.c, d = parent.d;
-			let u = Math.abs(psx - psy) <= 0.0001;
-			if (!u) {
-				cy = 0;
-				cwx = a * cx + parent.worldX;
-				cwy = c * cx + parent.worldY;
-			} else {
-				cy = child.ay;
-				cwx = a * cx + b * cy + parent.worldX;
-				cwy = c * cx + d * cy + parent.worldY;
-			}
-			let pp = parent.parent;
-			a = pp.a;
-			b = pp.b;
-			c = pp.c;
-			d = pp.d;
-			let id = 1 / (a * d - b * c), x = targetX - pp.worldX, y = targetY - pp.worldY;
-			let tx = (x * d - y * b) * id - px, ty = (y * a - x * c) * id - py;
-			x = cwx - pp.worldX;
-			y = cwy - pp.worldY;
-			let dx = (x * d - y * b) * id - px, dy = (y * a - x * c) * id - py;
-			let l1 = Math.sqrt(dx * dx + dy * dy), l2 = child.data.length * csx, a1 = 0, a2 = 0;
-			outer:
-			if (u) {
-				l2 *= psx;
-				let cos = (tx * tx + ty * ty - l1 * l1 - l2 * l2) / (2 * l1 * l2);
-				if (cos < -1)
-					cos = -1;
-				else if (cos > 1) cos = 1;
-				a2 = Math.acos(cos) * bendDir;
-				a = l1 + l2 * cos;
-				b = l2 * Math.sin(a2);
-				a1 = Math.atan2(ty * a - tx * b, tx * a + ty * b);
-			} else {
-				a = psx * l2;
-				b = psy * l2;
-				let aa = a * a, bb = b * b, dd = tx * tx + ty * ty, ta = Math.atan2(ty, tx);
-				c = bb * l1 * l1 + aa * dd - aa * bb;
-				let c1 = -2 * bb * l1, c2 = bb - aa;
-				d = c1 * c1 - 4 * c2 * c;
-				if (d >= 0) {
-					let q = Math.sqrt(d);
-					if (c1 < 0) q = -q;
-					q = -(c1 + q) / 2;
-					let r0 = q / c2, r1 = c / q;
-					let r = Math.abs(r0) < Math.abs(r1) ? r0 : r1;
-					if (r * r <= dd) {
-						y = Math.sqrt(dd - r * r) * bendDir;
-						a1 = ta - Math.atan2(y, r);
-						a2 = Math.atan2(y / psy, (r - l1) / psx);
-						break outer;
-					}
-				}
-				let minAngle = 0, minDist = Number.MAX_VALUE, minX = 0, minY = 0;
-				let maxAngle = 0, maxDist = 0, maxX = 0, maxY = 0;
-				x = l1 + a;
-				d = x * x;
-				if (d > maxDist) {
-					maxAngle = 0;
-					maxDist = d;
-					maxX = x;
-				}
-				x = l1 - a;
-				d = x * x;
-				if (d < minDist) {
-					minAngle = MathUtils.PI;
-					minDist = d;
-					minX = x;
-				}
-				let angle = Math.acos(-a * l1 / (aa - bb));
-				x = a * Math.cos(angle) + l1;
-				y = b * Math.sin(angle);
-				d = x * x + y * y;
-				if (d < minDist) {
-					minAngle = angle;
-					minDist = d;
-					minX = x;
-					minY = y;
-				}
-				if (d > maxDist) {
-					maxAngle = angle;
-					maxDist = d;
-					maxX = x;
-					maxY = y;
-				}
-				if (dd <= (minDist + maxDist) / 2) {
-					a1 = ta - Math.atan2(minY * bendDir, minX);
-					a2 = minAngle * bendDir;
-				} else {
-					a1 = ta - Math.atan2(maxY * bendDir, maxX);
-					a2 = maxAngle * bendDir;
-				}
-			}
-			let os = Math.atan2(cy, cx) * s2;
-			let rotation = parent.arotation;
-			a1 = (a1 - os) * MathUtils.radDeg + os1 - rotation;
-			if (a1 > 180)
-				a1 -= 360;
-			else if (a1 < -180) a1 += 360;
-			parent.updateWorldTransformWith(px, py, rotation + a1 * alpha, parent.ascaleX, parent.ascaleY, 0, 0);
-			rotation = child.arotation;
-			a2 = ((a2 + os) * MathUtils.radDeg - child.ashearX) * s2 + os2 - rotation;
-			if (a2 > 180)
-				a2 -= 360;
-			else if (a2 < -180) a2 += 360;
-			child.updateWorldTransformWith(cx, cy, rotation + a2 * alpha, child.ascaleX, child.ascaleY, child.ashearX, child.ashearY);
-		}
-	}
-}
+/******************************************************************************
+ * Spine Runtimes Software License v2.5
+ *
+ * Copyright (c) 2013-2016, Esoteric Software
+ * All rights reserved.
+ *
+ * You are granted a perpetual, non-exclusive, non-sublicensable, and
+ * non-transferable license to use, install, execute, and perform the Spine
+ * Runtimes software and derivative works solely for personal or internal
+ * use. Without the written permission of Esoteric Software (see Section 2 of
+ * the Spine Software License Agreement), you may not (a) modify, translate,
+ * adapt, or develop new applications using the Spine Runtimes or otherwise
+ * create derivative works or improvements of the Spine Runtimes or (b) remove,
+ * delete, alter, or obscure any trademarks or any copyright, trademark, patent,
+ * or other intellectual property or proprietary rights notices on or in the
+ * Software, including any copy thereof. Redistributions in binary or source
+ * form must include this license and terms.
+ *
+ * THIS SOFTWARE IS PROVIDED BY ESOTERIC SOFTWARE "AS IS" AND ANY EXPRESS OR
+ * IMPLIED WARRANTIES, INCLUDING, BUT NOT LIMITED TO, THE IMPLIED WARRANTIES OF
+ * MERCHANTABILITY AND FITNESS FOR A PARTICULAR PURPOSE ARE DISCLAIMED. IN NO
+ * EVENT SHALL ESOTERIC SOFTWARE BE LIABLE FOR ANY DIRECT, INDIRECT, INCIDENTAL,
+ * SPECIAL, EXEMPLARY, OR CONSEQUENTIAL DAMAGES (INCLUDING, BUT NOT LIMITED TO,
+ * PROCUREMENT OF SUBSTITUTE GOODS OR SERVICES, BUSINESS INTERRUPTION, OR LOSS OF
+ * USE, DATA, OR PROFITS) HOWEVER CAUSED AND ON ANY THEORY OF LIABILITY, WHETHER
+ * IN CONTRACT, STRICT LIABILITY, OR TORT (INCLUDING NEGLIGENCE OR OTHERWISE)
+ * ARISING IN ANY WAY OUT OF THE USE OF THIS SOFTWARE, EVEN IF ADVISED OF THE
+ * POSSIBILITY OF SUCH DAMAGE.
+ *****************************************************************************/
+
+module spine {
+	export class IkConstraint implements Constraint {
+		data: IkConstraintData;
+		bones: Array<Bone>;
+		target: Bone;
+		mix = 1;
+		bendDirection = 0;		
+
+		constructor (data: IkConstraintData, skeleton: Skeleton) {
+			if (data == null) throw new Error("data cannot be null.");
+			if (skeleton == null) throw new Error("skeleton cannot be null.");
+			this.data = data;
+			this.mix = data.mix;
+			this.bendDirection = data.bendDirection;
+
+			this.bones = new Array<Bone>();
+			for (let i = 0; i < data.bones.length; i++)
+				this.bones.push(skeleton.findBone(data.bones[i].name));
+			this.target = skeleton.findBone(data.target.name);
+		}
+
+		getOrder () {
+			return this.data.order;
+		}
+
+		apply () {
+			this.update();
+		}
+
+		update () {
+			let target = this.target;
+			let bones = this.bones;
+			switch (bones.length) {
+			case 1:
+				this.apply1(bones[0], target.worldX, target.worldY, this.mix);
+				break;
+			case 2:
+				this.apply2(bones[0], bones[1], target.worldX, target.worldY, this.bendDirection, this.mix);
+				break;
+			}
+		}
+
+		/** Adjusts the bone rotation so the tip is as close to the target position as possible. The target is specified in the world
+		 * coordinate system. */
+		apply1 (bone: Bone, targetX: number, targetY: number, alpha: number) {
+			if (!bone.appliedValid) bone.updateAppliedTransform();
+			let p = bone.parent;
+			let id = 1 / (p.a * p.d - p.b * p.c);
+			let x = targetX - p.worldX, y = targetY - p.worldY;
+			let tx = (x * p.d - y * p.b) * id - bone.ax, ty = (y * p.a - x * p.c) * id - bone.ay;
+			let rotationIK = Math.atan2(ty, tx) * MathUtils.radDeg - bone.ashearX - bone.arotation;
+			if (bone.ascaleX < 0) rotationIK += 180;
+			if (rotationIK > 180)
+				rotationIK -= 360;
+			else if (rotationIK < -180) rotationIK += 360;
+			bone.updateWorldTransformWith(bone.ax, bone.ay, bone.arotation + rotationIK * alpha, bone.ascaleX, bone.ascaleY, bone.ashearX,
+				bone.ashearY);
+		}
+
+		/** Adjusts the parent and child bone rotations so the tip of the child is as close to the target position as possible. The
+		 * target is specified in the world coordinate system.
+		 * @param child A direct descendant of the parent bone. */
+		apply2 (parent: Bone, child: Bone, targetX: number, targetY: number, bendDir: number, alpha: number) {
+			if (alpha == 0) {
+				child.updateWorldTransform();
+				return;
+			}
+			if (!parent.appliedValid) parent.updateAppliedTransform();
+			if (!child.appliedValid) child.updateAppliedTransform();
+			let px = parent.ax, py = parent.ay, psx = parent.ascaleX, psy = parent.ascaleY, csx = child.ascaleX;
+			let os1 = 0, os2 = 0, s2 = 0;
+			if (psx < 0) {
+				psx = -psx;
+				os1 = 180;
+				s2 = -1;
+			} else {
+				os1 = 0;
+				s2 = 1;
+			}
+			if (psy < 0) {
+				psy = -psy;
+				s2 = -s2;
+			}
+			if (csx < 0) {
+				csx = -csx;
+				os2 = 180;
+			} else
+				os2 = 0;
+			let cx = child.ax, cy = 0, cwx = 0, cwy = 0, a = parent.a, b = parent.b, c = parent.c, d = parent.d;
+			let u = Math.abs(psx - psy) <= 0.0001;
+			if (!u) {
+				cy = 0;
+				cwx = a * cx + parent.worldX;
+				cwy = c * cx + parent.worldY;
+			} else {
+				cy = child.ay;
+				cwx = a * cx + b * cy + parent.worldX;
+				cwy = c * cx + d * cy + parent.worldY;
+			}
+			let pp = parent.parent;
+			a = pp.a;
+			b = pp.b;
+			c = pp.c;
+			d = pp.d;
+			let id = 1 / (a * d - b * c), x = targetX - pp.worldX, y = targetY - pp.worldY;
+			let tx = (x * d - y * b) * id - px, ty = (y * a - x * c) * id - py;
+			x = cwx - pp.worldX;
+			y = cwy - pp.worldY;
+			let dx = (x * d - y * b) * id - px, dy = (y * a - x * c) * id - py;
+			let l1 = Math.sqrt(dx * dx + dy * dy), l2 = child.data.length * csx, a1 = 0, a2 = 0;
+			outer:
+			if (u) {
+				l2 *= psx;
+				let cos = (tx * tx + ty * ty - l1 * l1 - l2 * l2) / (2 * l1 * l2);
+				if (cos < -1)
+					cos = -1;
+				else if (cos > 1) cos = 1;
+				a2 = Math.acos(cos) * bendDir;
+				a = l1 + l2 * cos;
+				b = l2 * Math.sin(a2);
+				a1 = Math.atan2(ty * a - tx * b, tx * a + ty * b);
+			} else {
+				a = psx * l2;
+				b = psy * l2;
+				let aa = a * a, bb = b * b, dd = tx * tx + ty * ty, ta = Math.atan2(ty, tx);
+				c = bb * l1 * l1 + aa * dd - aa * bb;
+				let c1 = -2 * bb * l1, c2 = bb - aa;
+				d = c1 * c1 - 4 * c2 * c;
+				if (d >= 0) {
+					let q = Math.sqrt(d);
+					if (c1 < 0) q = -q;
+					q = -(c1 + q) / 2;
+					let r0 = q / c2, r1 = c / q;
+					let r = Math.abs(r0) < Math.abs(r1) ? r0 : r1;
+					if (r * r <= dd) {
+						y = Math.sqrt(dd - r * r) * bendDir;
+						a1 = ta - Math.atan2(y, r);
+						a2 = Math.atan2(y / psy, (r - l1) / psx);
+						break outer;
+					}
+				}
+				let minAngle = 0, minDist = Number.MAX_VALUE, minX = 0, minY = 0;
+				let maxAngle = 0, maxDist = 0, maxX = 0, maxY = 0;
+				x = l1 + a;
+				d = x * x;
+				if (d > maxDist) {
+					maxAngle = 0;
+					maxDist = d;
+					maxX = x;
+				}
+				x = l1 - a;
+				d = x * x;
+				if (d < minDist) {
+					minAngle = MathUtils.PI;
+					minDist = d;
+					minX = x;
+				}
+				let angle = Math.acos(-a * l1 / (aa - bb));
+				x = a * Math.cos(angle) + l1;
+				y = b * Math.sin(angle);
+				d = x * x + y * y;
+				if (d < minDist) {
+					minAngle = angle;
+					minDist = d;
+					minX = x;
+					minY = y;
+				}
+				if (d > maxDist) {
+					maxAngle = angle;
+					maxDist = d;
+					maxX = x;
+					maxY = y;
+				}
+				if (dd <= (minDist + maxDist) / 2) {
+					a1 = ta - Math.atan2(minY * bendDir, minX);
+					a2 = minAngle * bendDir;
+				} else {
+					a1 = ta - Math.atan2(maxY * bendDir, maxX);
+					a2 = maxAngle * bendDir;
+				}
+			}
+			let os = Math.atan2(cy, cx) * s2;
+			let rotation = parent.arotation;
+			a1 = (a1 - os) * MathUtils.radDeg + os1 - rotation;
+			if (a1 > 180)
+				a1 -= 360;
+			else if (a1 < -180) a1 += 360;
+			parent.updateWorldTransformWith(px, py, rotation + a1 * alpha, parent.ascaleX, parent.ascaleY, 0, 0);
+			rotation = child.arotation;
+			a2 = ((a2 + os) * MathUtils.radDeg - child.ashearX) * s2 + os2 - rotation;
+			if (a2 > 180)
+				a2 -= 360;
+			else if (a2 < -180) a2 += 360;
+			child.updateWorldTransformWith(cx, cy, rotation + a2 * alpha, child.ascaleX, child.ascaleY, child.ashearX, child.ashearY);
+		}
+	}
+}