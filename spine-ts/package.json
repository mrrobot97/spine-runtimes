--- conflicted
+++ resolved
@@ -1,10 +1,6 @@
 {
   "name": "@esotericsoftware/spine-ts",
-<<<<<<< HEAD
   "version": "4.2.11",
-=======
-  "version": "4.1.27",
->>>>>>> f0ad8e20
   "description": "The official Spine Runtimes for the web.",
   "files": [
     "README.md"
