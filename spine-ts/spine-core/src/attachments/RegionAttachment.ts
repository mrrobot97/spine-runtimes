/******************************************************************************
 * Spine Runtimes License Agreement
 * Last updated September 24, 2021. Replaces all prior versions.
 *
 * Copyright (c) 2013-2021, Esoteric Software LLC
 *
 * Integration of the Spine Runtimes into software or otherwise creating
 * derivative works of the Spine Runtimes is permitted under the terms and
 * conditions of Section 2 of the Spine Editor License Agreement:
 * http://esotericsoftware.com/spine-editor-license
 *
 * Otherwise, it is permitted to integrate the Spine Runtimes into software
 * or otherwise create derivative works of the Spine Runtimes (collectively,
 * "Products"), provided that each user of the Products must obtain their own
 * Spine Editor license and redistribution of the Products in any form must
 * include this license and copyright notice.
 *
 * THE SPINE RUNTIMES ARE PROVIDED BY ESOTERIC SOFTWARE LLC "AS IS" AND ANY
 * EXPRESS OR IMPLIED WARRANTIES, INCLUDING, BUT NOT LIMITED TO, THE IMPLIED
 * WARRANTIES OF MERCHANTABILITY AND FITNESS FOR A PARTICULAR PURPOSE ARE
 * DISCLAIMED. IN NO EVENT SHALL ESOTERIC SOFTWARE LLC BE LIABLE FOR ANY
 * DIRECT, INDIRECT, INCIDENTAL, SPECIAL, EXEMPLARY, OR CONSEQUENTIAL DAMAGES
 * (INCLUDING, BUT NOT LIMITED TO, PROCUREMENT OF SUBSTITUTE GOODS OR SERVICES,
 * BUSINESS INTERRUPTION, OR LOSS OF USE, DATA, OR PROFITS) HOWEVER CAUSED AND
 * ON ANY THEORY OF LIABILITY, WHETHER IN CONTRACT, STRICT LIABILITY, OR TORT
 * (INCLUDING NEGLIGENCE OR OTHERWISE) ARISING IN ANY WAY OUT OF THE USE OF
 * THE SPINE RUNTIMES, EVEN IF ADVISED OF THE POSSIBILITY OF SUCH DAMAGE.
 *****************************************************************************/

import { Bone } from "../Bone";
import { TextureRegion } from "../Texture";
import { Color, NumberArrayLike, Utils } from "../Utils";
import { Attachment } from "./Attachment";
import { HasTextureRegion } from "./HasTextureRegion";
import { Sequence } from "./Sequence";
import { Slot } from "../Slot";

/** An attachment that displays a textured quadrilateral.
 *
 * See [Region attachments](http://esotericsoftware.com/spine-regions) in the Spine User Guide. */
export class RegionAttachment extends Attachment implements HasTextureRegion {
	/** The local x translation. */
	x = 0;

	/** The local y translation. */
	y = 0;

	/** The local scaleX. */
	scaleX = 1;

	/** The local scaleY. */
	scaleY = 1;

	/** The local rotation. */
	rotation = 0;

	/** The width of the region attachment in Spine. */
	width = 0;

	/** The height of the region attachment in Spine. */
	height = 0;

	/** The color to tint the region attachment. */
	color = new Color(1, 1, 1, 1);

	/** The name of the texture region for this attachment. */
	path: string = null;

<<<<<<< HEAD
	private rendererObject: any;
	region: TextureRegion;
	sequence: Sequence;
=======
	rendererObject: any = null;
	region: TextureRegion = null;
>>>>>>> 3bace540

	/** For each of the 4 vertices, a pair of <code>x,y</code> values that is the local position of the vertex.
	 *
	 * See {@link #updateOffset()}. */
	offset = Utils.newFloatArray(8);

	uvs = Utils.newFloatArray(8);

	tempColor = new Color(1, 1, 1, 1);

	constructor (name: string) {
		super(name);
	}

	/** Calculates the {@link #offset} using the region settings. Must be called after changing region settings. */
	updateRegion (): void {
		let region = this.region;
		let regionScaleX = this.width / this.region.originalWidth * this.scaleX;
		let regionScaleY = this.height / this.region.originalHeight * this.scaleY;
		let localX = -this.width / 2 * this.scaleX + this.region.offsetX * regionScaleX;
		let localY = -this.height / 2 * this.scaleY + this.region.offsetY * regionScaleY;
		let localX2 = localX + this.region.width * regionScaleX;
		let localY2 = localY + this.region.height * regionScaleY;
		let radians = this.rotation * Math.PI / 180;
		let cos = Math.cos(radians);
		let sin = Math.sin(radians);
		let x = this.x, y = this.y;
		let localXCos = localX * cos + x;
		let localXSin = localX * sin;
		let localYCos = localY * cos + y;
		let localYSin = localY * sin;
		let localX2Cos = localX2 * cos + x;
		let localX2Sin = localX2 * sin;
		let localY2Cos = localY2 * cos + y;
		let localY2Sin = localY2 * sin;
		let offset = this.offset;
		offset[0] = localXCos - localYSin;
		offset[1] = localYCos + localXSin;
		offset[2] = localXCos - localY2Sin;
		offset[3] = localY2Cos + localXSin;
		offset[4] = localX2Cos - localY2Sin;
		offset[5] = localY2Cos + localX2Sin;
		offset[6] = localX2Cos - localYSin;
		offset[7] = localYCos + localX2Sin;

		let uvs = this.uvs;
		if (region.degrees == 90) {
			uvs[2] = region.u;
			uvs[3] = region.v2;
			uvs[4] = region.u;
			uvs[5] = region.v;
			uvs[6] = region.u2;
			uvs[7] = region.v;
			uvs[0] = region.u2;
			uvs[1] = region.v2;
		} else {
			uvs[0] = region.u;
			uvs[1] = region.v2;
			uvs[2] = region.u;
			uvs[3] = region.v;
			uvs[4] = region.u2;
			uvs[5] = region.v;
			uvs[6] = region.u2;
			uvs[7] = region.v2;
		}
	}

	/** Transforms the attachment's four vertices to world coordinates. If the attachment has a {@link #sequence}, the region may
	 * be changed.
	 * <p>
	 * See <a href="http://esotericsoftware.com/spine-runtime-skeletons#World-transforms">World transforms</a> in the Spine
	 * Runtimes Guide.
	 * @param worldVertices The output world vertices. Must have a length >= <code>offset</code> + 8.
	 * @param offset The <code>worldVertices</code> index to begin writing values.
	 * @param stride The number of <code>worldVertices</code> entries between the value pairs written. */
	computeWorldVertices (slot: Slot, worldVertices: NumberArrayLike, offset: number, stride: number) {
		if (this.sequence != null)
			this.sequence.apply(slot, this);

		let bone = slot.bone;
		let vertexOffset = this.offset;
		let x = bone.worldX, y = bone.worldY;
		let a = bone.a, b = bone.b, c = bone.c, d = bone.d;
		let offsetX = 0, offsetY = 0;

		offsetX = vertexOffset[0];
		offsetY = vertexOffset[1];
		worldVertices[offset] = offsetX * a + offsetY * b + x; // br
		worldVertices[offset + 1] = offsetX * c + offsetY * d + y;
		offset += stride;

		offsetX = vertexOffset[2];
		offsetY = vertexOffset[3];
		worldVertices[offset] = offsetX * a + offsetY * b + x; // bl
		worldVertices[offset + 1] = offsetX * c + offsetY * d + y;
		offset += stride;

		offsetX = vertexOffset[4];
		offsetY = vertexOffset[5];
		worldVertices[offset] = offsetX * a + offsetY * b + x; // ul
		worldVertices[offset + 1] = offsetX * c + offsetY * d + y;
		offset += stride;

		offsetX = vertexOffset[6];
		offsetY = vertexOffset[7];
		worldVertices[offset] = offsetX * a + offsetY * b + x; // ur
		worldVertices[offset + 1] = offsetX * c + offsetY * d + y;
	}

	copy (): Attachment {
		let copy = new RegionAttachment(this.name);
		copy.region = this.region;
		copy.rendererObject = this.rendererObject;
		copy.path = this.path;
		copy.x = this.x;
		copy.y = this.y;
		copy.scaleX = this.scaleX;
		copy.scaleY = this.scaleY;
		copy.rotation = this.rotation;
		copy.width = this.width;
		copy.height = this.height;
		Utils.arrayCopy(this.uvs, 0, copy.uvs, 0, 8);
		Utils.arrayCopy(this.offset, 0, copy.offset, 0, 8);
		copy.color.setFromColor(this.color);
		copy.sequence = this.sequence != null ? this.sequence.copy() : null;
		return copy;
	}

	static X1 = 0;
	static Y1 = 1;
	static C1R = 2;
	static C1G = 3;
	static C1B = 4;
	static C1A = 5;
	static U1 = 6;
	static V1 = 7;

	static X2 = 8;
	static Y2 = 9;
	static C2R = 10;
	static C2G = 11;
	static C2B = 12;
	static C2A = 13;
	static U2 = 14;
	static V2 = 15;

	static X3 = 16;
	static Y3 = 17;
	static C3R = 18;
	static C3G = 19;
	static C3B = 20;
	static C3A = 21;
	static U3 = 22;
	static V3 = 23;

	static X4 = 24;
	static Y4 = 25;
	static C4R = 26;
	static C4G = 27;
	static C4B = 28;
	static C4A = 29;
	static U4 = 30;
	static V4 = 31;
}<|MERGE_RESOLUTION|>--- conflicted
+++ resolved
@@ -66,14 +66,9 @@
 	/** The name of the texture region for this attachment. */
 	path: string = null;
 
-<<<<<<< HEAD
-	private rendererObject: any;
-	region: TextureRegion;
-	sequence: Sequence;
-=======
-	rendererObject: any = null;
+	private rendererObject: any = null;
 	region: TextureRegion = null;
->>>>>>> 3bace540
+	sequence: Sequence = null;
 
 	/** For each of the 4 vertices, a pair of <code>x,y</code> values that is the local position of the vertex.
 	 *
