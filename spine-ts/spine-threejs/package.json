--- conflicted
+++ resolved
@@ -1,10 +1,6 @@
 {
   "name": "@esotericsoftware/spine-threejs",
-<<<<<<< HEAD
   "version": "4.2.11",
-=======
-  "version": "4.1.27",
->>>>>>> f0ad8e20
   "description": "The official Spine Runtimes for the web.",
   "main": "dist/index.js",
   "types": "dist/index.d.ts",
@@ -34,12 +30,6 @@
   },
   "homepage": "https://github.com/esotericsoftware/spine-runtimes#readme",
   "dependencies": {
-<<<<<<< HEAD
-    "@types/three": "^0.146.0",
-    "three": "^0.146.0",
-    "@esotericsoftware/spine-core": "^4.2.11"
-=======
     "@esotericsoftware/spine-core": "^4.1.27"
->>>>>>> f0ad8e20
   }
 }