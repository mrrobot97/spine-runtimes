/******************************************************************************
 * Spine Runtimes License Agreement
 * Last updated January 1, 2020. Replaces all prior versions.
 *
 * Copyright (c) 2013-2020, Esoteric Software LLC
 *
 * Integration of the Spine Runtimes into software or otherwise creating
 * derivative works of the Spine Runtimes is permitted under the terms and
 * conditions of Section 2 of the Spine Editor License Agreement:
 * http://esotericsoftware.com/spine-editor-license
 *
 * Otherwise, it is permitted to integrate the Spine Runtimes into software
 * or otherwise create derivative works of the Spine Runtimes (collectively,
 * "Products"), provided that each user of the Products must obtain their own
 * Spine Editor license and redistribution of the Products in any form must
 * include this license and copyright notice.
 *
 * THE SPINE RUNTIMES ARE PROVIDED BY ESOTERIC SOFTWARE LLC "AS IS" AND ANY
 * EXPRESS OR IMPLIED WARRANTIES, INCLUDING, BUT NOT LIMITED TO, THE IMPLIED
 * WARRANTIES OF MERCHANTABILITY AND FITNESS FOR A PARTICULAR PURPOSE ARE
 * DISCLAIMED. IN NO EVENT SHALL ESOTERIC SOFTWARE LLC BE LIABLE FOR ANY
 * DIRECT, INDIRECT, INCIDENTAL, SPECIAL, EXEMPLARY, OR CONSEQUENTIAL DAMAGES
 * (INCLUDING, BUT NOT LIMITED TO, PROCUREMENT OF SUBSTITUTE GOODS OR SERVICES,
 * BUSINESS INTERRUPTION, OR LOSS OF USE, DATA, OR PROFITS) HOWEVER CAUSED AND
 * ON ANY THEORY OF LIABILITY, WHETHER IN CONTRACT, STRICT LIABILITY, OR TORT
 * (INCLUDING NEGLIGENCE OR OTHERWISE) ARISING IN ANY WAY OUT OF THE USE OF
 * THE SPINE RUNTIMES, EVEN IF ADVISED OF THE POSSIBILITY OF SUCH DAMAGE.
 *****************************************************************************/

#if UNITY_2018_3 || UNITY_2019 || UNITY_2018_3_OR_NEWER
#define NEW_PREFAB_SYSTEM
#endif

using System.Collections.Generic;
using UnityEngine;
using UnityEngine.UI;

namespace Spine.Unity {
	#if NEW_PREFAB_SYSTEM
	[ExecuteAlways]
	#else
	[ExecuteInEditMode]
	#endif
	[RequireComponent(typeof(CanvasRenderer), typeof(RectTransform)), DisallowMultipleComponent]
	[AddComponentMenu("Spine/SkeletonGraphic (Unity UI Canvas)")]
	[HelpURL("http://esotericsoftware.com/spine-unity#SkeletonGraphic-Component")]
	public class SkeletonGraphic : MaskableGraphic, ISkeletonComponent, IAnimationStateComponent, ISkeletonAnimation, IHasSkeletonDataAsset {

		#region Inspector
		public SkeletonDataAsset skeletonDataAsset;
		public SkeletonDataAsset SkeletonDataAsset { get { return skeletonDataAsset; } }

		[SpineSkin(dataField:"skeletonDataAsset", defaultAsEmptyString:true)]
		public string initialSkinName;
		public bool initialFlipX, initialFlipY;

		[SpineAnimation(dataField:"skeletonDataAsset")]
		public string startingAnimation;
		public bool startingLoop;
		public float timeScale = 1f;
		public bool freeze;

		/// <summary>Update mode to optionally limit updates to e.g. only apply animations but not update the mesh.</summary>
		public UpdateMode UpdateMode { get { return updateMode; } set { updateMode = value; } }
		protected UpdateMode updateMode = UpdateMode.FullUpdate;

		/// <summary>Update mode used when the MeshRenderer becomes invisible
		/// (when <c>OnBecameInvisible()</c> is called). Update mode is automatically
		/// reset to <c>UpdateMode.FullUpdate</c> when the mesh becomes visible again.</summary>
		public UpdateMode updateWhenInvisible = UpdateMode.FullUpdate;

		public bool unscaledTime;
		public bool allowMultipleCanvasRenderers = false;
		public List<CanvasRenderer> canvasRenderers = new List<CanvasRenderer>();
		protected List<SkeletonSubmeshGraphic> submeshGraphics = new List<SkeletonSubmeshGraphic>();
		protected int usedRenderersCount = 0;

		// Submesh Separation
		public const string SeparatorPartGameObjectName = "Part";
		/// <summary>Slot names used to populate separatorSlots list when the Skeleton is initialized. Changing this after initialization does nothing.</summary>
		[SerializeField] [SpineSlot] protected string[] separatorSlotNames = new string[0];

		/// <summary>Slots that determine where the render is split. This is used by components such as SkeletonRenderSeparator so that the skeleton can be rendered by two separate renderers on different GameObjects.</summary>
		[System.NonSerialized] public readonly List<Slot> separatorSlots = new List<Slot>();
		public bool enableSeparatorSlots = false;
		[SerializeField] protected List<Transform> separatorParts = new List<Transform>();
		public List<Transform> SeparatorParts { get { return separatorParts; } }
		public bool updateSeparatorPartLocation = true;

		private bool wasUpdatedAfterInit = true;
		private Texture baseTexture = null;

		#if UNITY_EDITOR
		protected override void OnValidate () {
			// This handles Scene View preview.
			base.OnValidate ();
			if (this.IsValid) {
				if (skeletonDataAsset == null) {
					Clear();
				} else if (skeletonDataAsset.skeletonJSON == null) {
					Clear();
				} else if (skeletonDataAsset.GetSkeletonData(true) != skeleton.data) {
					Clear();
					Initialize(true);
					if (!allowMultipleCanvasRenderers && (skeletonDataAsset.atlasAssets.Length > 1 || skeletonDataAsset.atlasAssets[0].MaterialCount > 1))
						Debug.LogError("Unity UI does not support multiple textures per Renderer. Please enable 'Advanced - Multiple CanvasRenderers' to generate the required CanvasRenderer GameObjects. Otherwise your skeleton will not be rendered correctly.", this);
				} else {
					if (freeze) return;

					if (!string.IsNullOrEmpty(initialSkinName)) {
						var skin = skeleton.data.FindSkin(initialSkinName);
						if (skin != null) {
							if (skin == skeleton.data.defaultSkin)
								skeleton.SetSkin((Skin)null);
							else
								skeleton.SetSkin(skin);
						}

					}

					// Only provide visual feedback to inspector changes in Unity Editor Edit mode.
					if (!Application.isPlaying) {
						skeleton.ScaleX = this.initialFlipX ? -1 : 1;
						skeleton.ScaleY = this.initialFlipY ? -1 : 1;

						state.ClearTrack(0);
						skeleton.SetToSetupPose();
						if (!string.IsNullOrEmpty(startingAnimation)) {
							state.SetAnimation(0, startingAnimation, startingLoop);
							Update(0f);
						}
					}
				}
			} else {
				// Under some circumstances (e.g. sometimes on the first import) OnValidate is called
				// before SpineEditorUtilities.ImportSpineContent, causing an unnecessary exception.
				// The (skeletonDataAsset.skeletonJSON != null) condition serves to prevent this exception.
				if (skeletonDataAsset != null && skeletonDataAsset.skeletonJSON != null)
					Initialize(true);
			}
		}

		protected override void Reset () {

			base.Reset();
			if (material == null || material.shader != Shader.Find("Spine/SkeletonGraphic"))
				Debug.LogWarning("SkeletonGraphic works best with the SkeletonGraphic material.");
		}
		#endif
		#endregion

		#region Runtime Instantiation
		/// <summary>Create a new GameObject with a SkeletonGraphic component.</summary>
		/// <param name="material">Material for the canvas renderer to use. Usually, the default SkeletonGraphic material will work.</param>
		public static SkeletonGraphic NewSkeletonGraphicGameObject (SkeletonDataAsset skeletonDataAsset, Transform parent, Material material) {
			var sg = SkeletonGraphic.AddSkeletonGraphicComponent(new GameObject("New Spine GameObject"), skeletonDataAsset, material);
			if (parent != null) sg.transform.SetParent(parent, false);
			return sg;
		}

		/// <summary>Add a SkeletonGraphic component to a GameObject.</summary>
		/// <param name="material">Material for the canvas renderer to use. Usually, the default SkeletonGraphic material will work.</param>
		public static SkeletonGraphic AddSkeletonGraphicComponent (GameObject gameObject, SkeletonDataAsset skeletonDataAsset, Material material) {
			var c = gameObject.AddComponent<SkeletonGraphic>();
			if (skeletonDataAsset != null) {
				c.material = material;
				c.skeletonDataAsset = skeletonDataAsset;
				c.Initialize(false);
			}
			return c;
		}
		#endregion

		#region Overrides
		[System.NonSerialized] readonly Dictionary<Texture, Texture> customTextureOverride = new Dictionary<Texture, Texture>();
		/// <summary>Use this Dictionary to override a Texture with a different Texture.</summary>
		public Dictionary<Texture, Texture> CustomTextureOverride { get { return customTextureOverride; } }

		[System.NonSerialized] readonly Dictionary<Texture, Material> customMaterialOverride = new Dictionary<Texture, Material>();
		/// <summary>Use this Dictionary to override the Material where the Texture was used at the original atlas.</summary>
		public Dictionary<Texture, Material> CustomMaterialOverride { get { return customMaterialOverride; } }

		// This is used by the UI system to determine what to put in the MaterialPropertyBlock.
		Texture overrideTexture;
		public Texture OverrideTexture {
			get { return overrideTexture; }
			set {
				overrideTexture = value;
				canvasRenderer.SetTexture(this.mainTexture); // Refresh canvasRenderer's texture. Make sure it handles null.
			}
		}
		#endregion

		#region Internals
		public override Texture mainTexture {
			get {
				if (overrideTexture != null) return overrideTexture;
				return baseTexture;
			}
		}

		protected override void Awake () {

			base.Awake ();
<<<<<<< HEAD
			updateMode = updateWhenInvisible;
			SyncSubmeshGraphicsWithCanvasRenderers();
=======
			this.onCullStateChanged.AddListener(OnCullStateChanged);

			SyncRawImagesWithCanvasRenderers();
>>>>>>> b3f76c4e
			if (!this.IsValid) {
#if UNITY_EDITOR
				// workaround for special import case of open scene where OnValidate and Awake are
				// called in wrong order, before setup of Spine assets.
				if (!Application.isPlaying) {
					if (this.skeletonDataAsset != null && this.skeletonDataAsset.skeletonJSON == null)
						return;
				}
#endif
				Initialize(false);
				Rebuild(CanvasUpdate.PreRender);
			}
		}

		protected override void OnDestroy () {
			Clear();
			base.OnDestroy();
		}

		public override void Rebuild (CanvasUpdate update) {
			base.Rebuild(update);
			if (canvasRenderer.cull) return;
			if (update == CanvasUpdate.PreRender) UpdateMesh(keepRendererCount : true);
			if (allowMultipleCanvasRenderers) canvasRenderer.Clear();
		}

		protected override void OnDisable () {
			base.OnDisable();
			foreach (var canvasRenderer in canvasRenderers) {
				canvasRenderer.Clear();
			}
		}

		public virtual void Update () {
			#if UNITY_EDITOR
			if (!Application.isPlaying) {
				Update(0f);
				return;
			}
			#endif

			if (freeze) return;
			Update(unscaledTime ? Time.unscaledDeltaTime : Time.deltaTime);
		}

		public virtual void Update (float deltaTime) {
			if (!this.IsValid) return;

			wasUpdatedAfterInit = true;
			if (updateMode < UpdateMode.OnlyAnimationStatus)
				return;
			UpdateAnimationStatus(deltaTime);

			if (updateMode == UpdateMode.OnlyAnimationStatus)
				return;
			ApplyAnimation();
		}

		protected void SyncSubmeshGraphicsWithCanvasRenderers () {
			submeshGraphics.Clear();

#if UNITY_EDITOR
			if (!Application.isPlaying)
				DestroyOldRawImages();
#endif
			foreach (var canvasRenderer in canvasRenderers) {
				var submeshGraphic = canvasRenderer.GetComponent<SkeletonSubmeshGraphic>();
				if (submeshGraphic == null) {
					submeshGraphic = canvasRenderer.gameObject.AddComponent<SkeletonSubmeshGraphic>();
					submeshGraphic.maskable = this.maskable;
					submeshGraphic.raycastTarget = false;
				}
				submeshGraphics.Add(submeshGraphic);
			}
		}

		protected void UpdateAnimationStatus (float deltaTime) {
			deltaTime *= timeScale;
			skeleton.Update(deltaTime);
			state.Update(deltaTime);
		}

		protected void ApplyAnimation () {
			if (BeforeApply != null)
				BeforeApply(this);

			if (updateMode != UpdateMode.OnlyEventTimelines)
			state.Apply(skeleton);
			else
				state.ApplyEventTimelinesOnly(skeleton);

			if (UpdateLocal != null)
				UpdateLocal(this);

			skeleton.UpdateWorldTransform();

			if (UpdateWorld != null) {
				UpdateWorld(this);
				skeleton.UpdateWorldTransform();
			}

			if (UpdateComplete != null)
				UpdateComplete(this);
		}

		public void LateUpdate () {
			// instantiation can happen from Update() after this component, leading to a missing Update() call.
			if (!wasUpdatedAfterInit) Update(0);
			if (freeze) return;
			if (updateMode != UpdateMode.FullUpdate) return;

			UpdateMesh();
		}

		protected void OnCullStateChanged (bool culled) {
			if (culled)
				OnBecameInvisible();
			else
				OnBecameVisible();
		}

		public void OnBecameVisible () {
			updateMode = UpdateMode.FullUpdate;
		}

		public void OnBecameInvisible () {
			updateMode = updateWhenInvisible;
		}

		public void ReapplySeparatorSlotNames () {
			if (!IsValid)
				return;

			separatorSlots.Clear();
			for (int i = 0, n = separatorSlotNames.Length; i < n; i++) {
				string slotName = separatorSlotNames[i];
				if (slotName == "")
					continue;
				var slot = skeleton.FindSlot(slotName);
				if (slot != null) {
					separatorSlots.Add(slot);
				}
				#if UNITY_EDITOR
				else
				{
					Debug.LogWarning(slotName + " is not a slot in " + skeletonDataAsset.skeletonJSON.name);
				}
				#endif
			}
			UpdateSeparatorPartParents();
		}
		#endregion

		#region API
		protected Skeleton skeleton;
		public Skeleton Skeleton {
			get {
				Initialize(false);
				return skeleton;
			}
			set {
				skeleton = value;
			}
		}
		public SkeletonData SkeletonData { get { return skeleton == null ? null : skeleton.data; } }
		public bool IsValid { get { return skeleton != null; } }

		public delegate void SkeletonRendererDelegate (SkeletonGraphic skeletonGraphic);

		/// <summary>OnRebuild is raised after the Skeleton is successfully initialized.</summary>
		public event SkeletonRendererDelegate OnRebuild;

		/// <summary>OnMeshAndMaterialsUpdated is at the end of LateUpdate after the Mesh and
		/// all materials have been updated.</summary>
		public event SkeletonRendererDelegate OnMeshAndMaterialsUpdated;

		protected Spine.AnimationState state;
		public Spine.AnimationState AnimationState { get { return state; } }

		[SerializeField] protected Spine.Unity.MeshGenerator meshGenerator = new MeshGenerator();
		public Spine.Unity.MeshGenerator MeshGenerator { get { return this.meshGenerator; } }
		DoubleBuffered<Spine.Unity.MeshRendererBuffers.SmartMesh> meshBuffers;
		SkeletonRendererInstruction currentInstructions = new SkeletonRendererInstruction();
		readonly ExposedList<Mesh> meshes = new ExposedList<Mesh>();

		public Mesh GetLastMesh () {
			return meshBuffers.GetCurrent().mesh;
		}

		public bool MatchRectTransformWithBounds () {
			UpdateMesh();

			if (!this.allowMultipleCanvasRenderers)
				return MatchRectTransformSingleRenderer();
			else
				return MatchRectTransformMultipleRenderers();
		}

		protected bool MatchRectTransformSingleRenderer () {
			Mesh mesh = this.GetLastMesh();
			if (mesh == null) {
				return false;
			}
			if (mesh.vertexCount == 0) {
				this.rectTransform.sizeDelta = new Vector2(50f, 50f);
				this.rectTransform.pivot = new Vector2(0.5f, 0.5f);
				return false;
			}
			mesh.RecalculateBounds();
			SetRectTransformBounds(mesh.bounds);
			return true;
		}

		protected bool MatchRectTransformMultipleRenderers () {
			bool anyBoundsAdded = false;
			Bounds combinedBounds = new Bounds();
			for (int i = 0; i < canvasRenderers.Count; ++i) {
				var canvasRenderer = canvasRenderers[i];
				if (!canvasRenderer.gameObject.activeSelf)
					continue;

				Mesh mesh = meshes.Items[i];
				if (mesh == null || mesh.vertexCount == 0)
					continue;

				mesh.RecalculateBounds();
				var bounds = mesh.bounds;
				if (anyBoundsAdded)
					combinedBounds.Encapsulate(bounds);
				else {
					anyBoundsAdded = true;
					combinedBounds = bounds;
				}
			}

			if (!anyBoundsAdded) {
				this.rectTransform.sizeDelta = new Vector2(50f, 50f);
				this.rectTransform.pivot = new Vector2(0.5f, 0.5f);
				return false;
			}

			SetRectTransformBounds(combinedBounds);
			return true;
		}

		private void SetRectTransformBounds (Bounds combinedBounds) {
			var size = combinedBounds.size;
			var center = combinedBounds.center;
			var p = new Vector2(
				0.5f - (center.x / size.x),
				0.5f - (center.y / size.y)
			);

			this.rectTransform.sizeDelta = size;
			this.rectTransform.pivot = p;
		}

		public event UpdateBonesDelegate BeforeApply;
		public event UpdateBonesDelegate UpdateLocal;
		public event UpdateBonesDelegate UpdateWorld;
		public event UpdateBonesDelegate UpdateComplete;

		/// <summary> Occurs after the vertex data populated every frame, before the vertices are pushed into the mesh.</summary>
		public event Spine.Unity.MeshGeneratorDelegate OnPostProcessVertices;

		public void Clear () {
			skeleton = null;
			canvasRenderer.Clear();

			for (int i = 0; i < canvasRenderers.Count; ++i)
				canvasRenderers[i].Clear();
			DestroyMeshes();
			DisposeMeshBuffers();
		}

		public void TrimRenderers () {
			var newList = new List<CanvasRenderer>();
			foreach (var canvasRenderer in canvasRenderers) {
				if (canvasRenderer.gameObject.activeSelf) {
					newList.Add(canvasRenderer);
				}
				else {
					if (Application.isEditor && !Application.isPlaying)
						DestroyImmediate(canvasRenderer.gameObject);
					else
						Destroy(canvasRenderer.gameObject);
				}
			}
			canvasRenderers = newList;
			SyncSubmeshGraphicsWithCanvasRenderers();
		}

		public void Initialize (bool overwrite) {
			if (this.IsValid && !overwrite) return;

			if (this.skeletonDataAsset == null) return;
			var skeletonData = this.skeletonDataAsset.GetSkeletonData(false);
			if (skeletonData == null) return;

			if (skeletonDataAsset.atlasAssets.Length <= 0 || skeletonDataAsset.atlasAssets[0].MaterialCount <= 0) return;

			this.state = new Spine.AnimationState(skeletonDataAsset.GetAnimationStateData());
			if (state == null) {
				Clear();
				return;
			}

			this.skeleton = new Skeleton(skeletonData) {
				ScaleX = this.initialFlipX ? -1 : 1,
				ScaleY = this.initialFlipY ? -1 : 1
			};

			InitMeshBuffers();
			baseTexture = skeletonDataAsset.atlasAssets[0].PrimaryMaterial.mainTexture;
			canvasRenderer.SetTexture(this.mainTexture); // Needed for overwriting initializations.

			// Set the initial Skin and Animation
			if (!string.IsNullOrEmpty(initialSkinName))
				skeleton.SetSkin(initialSkinName);

			separatorSlots.Clear();
			for (int i = 0; i < separatorSlotNames.Length; i++)
				separatorSlots.Add(skeleton.FindSlot(separatorSlotNames[i]));

			wasUpdatedAfterInit = false;
			if (!string.IsNullOrEmpty(startingAnimation)) {
				var animationObject = skeletonDataAsset.GetSkeletonData(false).FindAnimation(startingAnimation);
				if (animationObject != null) {
					state.SetAnimation(0, animationObject, startingLoop);
					#if UNITY_EDITOR
					if (!Application.isPlaying)
						Update(0f);
					#endif
				}
			}

			if (OnRebuild != null)
				OnRebuild(this);
		}

		public void UpdateMesh (bool keepRendererCount = false) {
			if (!this.IsValid) return;

			skeleton.SetColor(this.color);

			var currentInstructions = this.currentInstructions;
			if (!this.allowMultipleCanvasRenderers) {
				UpdateMeshSingleCanvasRenderer();
			}
			else {
				UpdateMeshMultipleCanvasRenderers(currentInstructions, keepRendererCount);
			}

			if (OnMeshAndMaterialsUpdated != null)
				OnMeshAndMaterialsUpdated(this);
		}

		public bool HasMultipleSubmeshInstructions () {
			if (!IsValid)
				return false;
			return MeshGenerator.RequiresMultipleSubmeshesByDrawOrder(skeleton);
		}
		#endregion

		protected void InitMeshBuffers () {
			if (meshBuffers != null) {
				meshBuffers.GetNext().Clear();
				meshBuffers.GetNext().Clear();
			}
			else {
				meshBuffers = new DoubleBuffered<MeshRendererBuffers.SmartMesh>();
			}
		}

		protected void DisposeMeshBuffers () {
			if (meshBuffers != null) {
				meshBuffers.GetNext().Dispose();
				meshBuffers.GetNext().Dispose();
				meshBuffers = null;
			}
		}

		protected void UpdateMeshSingleCanvasRenderer () {
			if (canvasRenderers.Count > 0)
				DisableUnusedCanvasRenderers(usedCount : 0);

			var smartMesh = meshBuffers.GetNext();
			MeshGenerator.GenerateSingleSubmeshInstruction(currentInstructions, skeleton, null);
			bool updateTriangles = SkeletonRendererInstruction.GeometryNotEqual(currentInstructions, smartMesh.instructionUsed);

			meshGenerator.Begin();
			if (currentInstructions.hasActiveClipping && currentInstructions.submeshInstructions.Count > 0) {
				meshGenerator.AddSubmesh(currentInstructions.submeshInstructions.Items[0], updateTriangles);
			}
			else {
				meshGenerator.BuildMeshWithArrays(currentInstructions, updateTriangles);
			}

			if (canvas != null) meshGenerator.ScaleVertexData(canvas.referencePixelsPerUnit);
			if (OnPostProcessVertices != null) OnPostProcessVertices.Invoke(this.meshGenerator.Buffers);

			var mesh = smartMesh.mesh;
			meshGenerator.FillVertexData(mesh);
			if (updateTriangles) meshGenerator.FillTriangles(mesh);
			meshGenerator.FillLateVertexData(mesh);

			canvasRenderer.SetMesh(mesh);
			smartMesh.instructionUsed.Set(currentInstructions);

			if (currentInstructions.submeshInstructions.Count > 0) {
				var material = currentInstructions.submeshInstructions.Items[0].material;
				if (material != null && baseTexture != material.mainTexture) {
					baseTexture = material.mainTexture;
					if (overrideTexture == null)
						canvasRenderer.SetTexture(this.mainTexture);
				}
			}

			//this.UpdateMaterial(); // note: This would allocate memory.
			usedRenderersCount = 0;
		}

		protected void UpdateMeshMultipleCanvasRenderers (SkeletonRendererInstruction currentInstructions, bool keepRendererCount) {
			MeshGenerator.GenerateSkeletonRendererInstruction(currentInstructions, skeleton, null,
				enableSeparatorSlots ? separatorSlots : null,
				enableSeparatorSlots ? separatorSlots.Count > 0 : false,
				false);

			int submeshCount = currentInstructions.submeshInstructions.Count;
			if (keepRendererCount && submeshCount != usedRenderersCount)
				return;
			EnsureCanvasRendererCount(submeshCount);
			EnsureMeshesCount(submeshCount);
			EnsureSeparatorPartCount();

			var c = canvas;
			float scale = (c == null) ? 100 : c.referencePixelsPerUnit;

			// Generate meshes.
			var meshesItems = meshes.Items;
			bool useOriginalTextureAndMaterial = (customMaterialOverride.Count == 0 && customTextureOverride.Count == 0);
			int separatorSlotGroupIndex = 0;
			Transform parent = this.separatorSlots.Count == 0 ? this.transform : this.separatorParts[0];

			if (updateSeparatorPartLocation) {
				for (int p = 0; p < this.separatorParts.Count; ++p) {
					separatorParts[p].position = this.transform.position;
					separatorParts[p].rotation = this.transform.rotation;
				}
			}

			int targetSiblingIndex = 0;
			for (int i = 0; i < submeshCount; i++) {
				var submeshInstructionItem = currentInstructions.submeshInstructions.Items[i];
				meshGenerator.Begin();
				meshGenerator.AddSubmesh(submeshInstructionItem);

				var targetMesh = meshesItems[i];
				meshGenerator.ScaleVertexData(scale);
				if (OnPostProcessVertices != null) OnPostProcessVertices.Invoke(this.meshGenerator.Buffers);
				meshGenerator.FillVertexData(targetMesh);
				meshGenerator.FillTriangles(targetMesh);
				meshGenerator.FillLateVertexData(targetMesh);

				var submeshMaterial = submeshInstructionItem.material;
				var canvasRenderer = canvasRenderers[i];
				if (i >= usedRenderersCount) {
					canvasRenderer.gameObject.SetActive(true);
				}
				canvasRenderer.SetMesh(targetMesh);
				canvasRenderer.materialCount = 1;

				if (canvasRenderer.transform.parent != parent.transform) {
					canvasRenderer.transform.SetParent(parent.transform, false);
					canvasRenderer.transform.localPosition = Vector3.zero;
				}
				canvasRenderer.transform.SetSiblingIndex(targetSiblingIndex++);
				if (submeshInstructionItem.forceSeparate) {
					targetSiblingIndex = 0;
					parent = separatorParts[++separatorSlotGroupIndex];
				}

				if (useOriginalTextureAndMaterial)
					canvasRenderer.SetMaterial(this.materialForRendering, submeshMaterial.mainTexture);
				else {
					var originalTexture = submeshMaterial.mainTexture;
					Material usedMaterial;
					Texture usedTexture;
					if (!customMaterialOverride.TryGetValue(originalTexture, out usedMaterial))
						usedMaterial = material;
					if (!customTextureOverride.TryGetValue(originalTexture, out usedTexture))
						usedTexture = originalTexture;
					canvasRenderer.SetMaterial(usedMaterial, usedTexture);
				}
			}

			DisableUnusedCanvasRenderers(usedCount : submeshCount);
			usedRenderersCount = submeshCount;
		}

		protected void EnsureCanvasRendererCount (int targetCount) {
		#if UNITY_EDITOR
			RemoveNullCanvasRenderers();
		#endif
			int currentCount = canvasRenderers.Count;
			for (int i = currentCount; i < targetCount; ++i) {
				var go = new GameObject(string.Format("Renderer{0}", i), typeof(RectTransform));
				go.transform.SetParent(this.transform, false);
				go.transform.localPosition = Vector3.zero;
				var canvasRenderer = go.AddComponent<CanvasRenderer>();
				canvasRenderers.Add(canvasRenderer);
				var submeshGraphic = go.AddComponent<SkeletonSubmeshGraphic>();
				submeshGraphic.maskable = this.maskable;
				submeshGraphic.raycastTarget = false;
				submeshGraphics.Add(submeshGraphic);
			}
		}

		protected void DisableUnusedCanvasRenderers (int usedCount) {
		#if UNITY_EDITOR
			RemoveNullCanvasRenderers();
		#endif
			for (int i = usedCount; i < canvasRenderers.Count; i++) {
				canvasRenderers[i].Clear();
				canvasRenderers[i].gameObject.SetActive(false);
			}
		}

	#if UNITY_EDITOR
		private void RemoveNullCanvasRenderers () {
			if (Application.isEditor && !Application.isPlaying) {
				for (int i = canvasRenderers.Count - 1; i >= 0; --i) {
					if (canvasRenderers[i] == null) {
						canvasRenderers.RemoveAt(i);
					}
				}
			}
		}

		private void DestroyOldRawImages () {
			foreach (var canvasRenderer in canvasRenderers) {
				var oldRawImage = canvasRenderer.GetComponent<RawImage>();
				if (oldRawImage != null) {
					DestroyImmediate(oldRawImage);
				}
			}
		}
#endif

		protected void EnsureMeshesCount (int targetCount) {
			int oldCount = meshes.Count;
			meshes.EnsureCapacity(targetCount);
			for (int i = oldCount; i < targetCount; i++)
				meshes.Add(SpineMesh.NewSkeletonMesh());
		}

		protected void DestroyMeshes () {
			foreach (var mesh in meshes) {
#if UNITY_EDITOR
				if (Application.isEditor && !Application.isPlaying)
					UnityEngine.Object.DestroyImmediate(mesh);
				else
					UnityEngine.Object.Destroy(mesh);
#else
					UnityEngine.Object.Destroy(mesh);
#endif
			}
			meshes.Clear();
		}

		protected void EnsureSeparatorPartCount () {
		#if UNITY_EDITOR
			RemoveNullSeparatorParts();
		#endif
			int targetCount = separatorSlots.Count + 1;
			if (targetCount == 1)
				return;

		#if UNITY_EDITOR
			if (Application.isEditor && !Application.isPlaying) {
				for (int i = separatorParts.Count-1; i >= 0; --i) {
					if (separatorParts[i] == null) {
						separatorParts.RemoveAt(i);
					}
				}
			}
		#endif
			int currentCount = separatorParts.Count;
			for (int i = currentCount; i < targetCount; ++i) {
				var go = new GameObject(string.Format("{0}[{1}]", SeparatorPartGameObjectName, i), typeof(RectTransform));
				go.transform.SetParent(this.transform, false);
				go.transform.localPosition = Vector3.zero;
				separatorParts.Add(go.transform);
			}
		}

		protected void UpdateSeparatorPartParents () {
			int usedCount = separatorSlots.Count + 1;
			if (usedCount == 1) {
				usedCount = 0; // placed directly at the SkeletonGraphic parent
				for (int i = 0; i < canvasRenderers.Count; ++i) {
					var canvasRenderer = canvasRenderers[i];
					if (canvasRenderer.transform.parent.name.Contains(SeparatorPartGameObjectName)) {
						canvasRenderer.transform.SetParent(this.transform, false);
						canvasRenderer.transform.localPosition = Vector3.zero;
					}
				}
			}
			for (int i = 0; i < separatorParts.Count; ++i) {
				bool isUsed = i < usedCount;
				separatorParts[i].gameObject.SetActive(isUsed);
			}
		}

	#if UNITY_EDITOR
		private void RemoveNullSeparatorParts () {
			if (Application.isEditor && !Application.isPlaying) {
				for (int i = separatorParts.Count - 1; i >= 0; --i) {
					if (separatorParts[i] == null) {
						separatorParts.RemoveAt(i);
					}
				}
			}
		}
	#endif
	}
}<|MERGE_RESOLUTION|>--- conflicted
+++ resolved
@@ -202,14 +202,9 @@
 		protected override void Awake () {
 
 			base.Awake ();
-<<<<<<< HEAD
-			updateMode = updateWhenInvisible;
+			this.onCullStateChanged.AddListener(OnCullStateChanged);
+
 			SyncSubmeshGraphicsWithCanvasRenderers();
-=======
-			this.onCullStateChanged.AddListener(OnCullStateChanged);
-
-			SyncRawImagesWithCanvasRenderers();
->>>>>>> b3f76c4e
 			if (!this.IsValid) {
 #if UNITY_EDITOR
 				// workaround for special import case of open scene where OnValidate and Awake are
