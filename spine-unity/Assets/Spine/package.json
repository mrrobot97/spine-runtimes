--- conflicted
+++ resolved
@@ -2,11 +2,7 @@
 	"name": "com.esotericsoftware.spine.spine-unity",
 	"displayName": "spine-unity Runtime",
 	"description": "This plugin provides the spine-unity runtime core.",
-<<<<<<< HEAD
-	"version": "4.2.62",
-=======
-	"version": "4.1.42",
->>>>>>> 24074454
+	"version": "4.2.63",
 	"unity": "2018.3",
 	"author": {
 		"name": "Esoteric Software",
