{
	"name": "com.esotericsoftware.spine.on-demand-loading",
	"displayName": "Spine On-Demand Loading Extensions [Experimental]",
<<<<<<< HEAD
	"description": "This experimental plugin provides a generic basic implementation of on-demand texture loading for the spine-unity runtime. You might want to use the available com.esotericsoftware.spine.addressables package which depends on this package.\nPlease be sure to test this package first and create backups of your project before using.\n\nPrerequisites:\nIt requires a working installation of the spine-unity runtime (via the spine-unity unitypackage), version 4.2.\n(See http://esotericsoftware.com/git/spine-runtimes/spine-unity)",
	"version": "4.2.0-preview.3",
=======
	"description": "This experimental plugin provides a generic basic implementation of on-demand texture loading for the spine-unity runtime. You might want to use the available com.esotericsoftware.spine.addressables package which depends on this package.\nPlease be sure to test this package first and create backups of your project before using.\n\nPrerequisites:\nIt requires a working installation of the spine-unity runtime (via the spine-unity unitypackage), version 4.1.\n(See http://esotericsoftware.com/git/spine-runtimes/spine-unity)",
	"version": "4.1.0-preview.4",
>>>>>>> 80460597
	"unity": "2018.3",
	"author": {
		"name": "Esoteric Software",
		"email": "contact@esotericsoftware.com",
		"url": "http://esotericsoftware.com/"
	},
	"dependencies": {
		"com.esotericsoftware.spine.spine-unity": "4.2.21"
	},
	"keywords": [
		"spine",
		"on-demand",
		"loading",
		"preview"
	]
}<|MERGE_RESOLUTION|>--- conflicted
+++ resolved
@@ -1,13 +1,8 @@
 {
 	"name": "com.esotericsoftware.spine.on-demand-loading",
 	"displayName": "Spine On-Demand Loading Extensions [Experimental]",
-<<<<<<< HEAD
 	"description": "This experimental plugin provides a generic basic implementation of on-demand texture loading for the spine-unity runtime. You might want to use the available com.esotericsoftware.spine.addressables package which depends on this package.\nPlease be sure to test this package first and create backups of your project before using.\n\nPrerequisites:\nIt requires a working installation of the spine-unity runtime (via the spine-unity unitypackage), version 4.2.\n(See http://esotericsoftware.com/git/spine-runtimes/spine-unity)",
-	"version": "4.2.0-preview.3",
-=======
-	"description": "This experimental plugin provides a generic basic implementation of on-demand texture loading for the spine-unity runtime. You might want to use the available com.esotericsoftware.spine.addressables package which depends on this package.\nPlease be sure to test this package first and create backups of your project before using.\n\nPrerequisites:\nIt requires a working installation of the spine-unity runtime (via the spine-unity unitypackage), version 4.1.\n(See http://esotericsoftware.com/git/spine-runtimes/spine-unity)",
-	"version": "4.1.0-preview.4",
->>>>>>> 80460597
+	"version": "4.2.0-preview.4",
 	"unity": "2018.3",
 	"author": {
 		"name": "Esoteric Software",
